--- conflicted
+++ resolved
@@ -73,6 +73,9 @@
 
 func (t *TCPListener) AcceptStream() (ClientStreamConn, error) {
 	conn, err := t.ln.AcceptTCP()
+	if err != nil {
+		return nil, err
+	}
 	return &clientStreamConn{StreamConn: conn, clientAddr: conn.RemoteAddr()}, err
 }
 
@@ -102,15 +105,11 @@
 
 var _ StreamListener = (*virtualStreamListener)(nil)
 
-<<<<<<< HEAD
 func (sl *virtualStreamListener) AcceptStream() (ClientStreamConn, error) {
-=======
-func (sl *virtualStreamListener) AcceptStream() (transport.StreamConn, error) {
 	sl.mu.Lock()
 	acceptCh := sl.acceptCh
 	sl.mu.Unlock()
 
->>>>>>> 30bbdfa4
 	select {
 	case acceptResponse, ok := <-acceptCh:
 		if !ok {
@@ -143,39 +142,39 @@
 	return sl.addr
 }
 
+// ProxyStreamListener wraps a [StreamListener] and fetches the source of the connection from the PROXY
+// protocol header string. See https://www.haproxy.org/download/1.8/doc/proxy-protocol.txt.
+type ProxyStreamListener struct {
+	StreamListener
+}
+
+// AcceptStream waits for the next incoming connection, parses the client IP from the PROXY protocol
+// header, and adds it to the connection.
+func (l *ProxyStreamListener) AcceptStream() (ClientStreamConn, error) {
+	conn, err := l.StreamListener.AcceptStream()
+	if err != nil {
+		return nil, err
+	}
+	r := bufio.NewReader(conn)
+	header, err := proxyproto.Read(r)
+	if errors.Is(err, proxyproto.ErrNoProxyProtocol) {
+		logger.Warningf("Received connection from %v without proxy header.", conn.RemoteAddr())
+		return conn, nil
+	}
+	if header == nil || err != nil {
+		return nil, fmt.Errorf("error parsing proxy header: %v", err)
+	}
+	if header.Command.IsLocal() {
+		return conn, nil
+	}
+	return &clientStreamConn{StreamConn: conn, clientAddr: header.SourceAddr}, nil
+}
+
 type packetResponse struct {
 	n    int
 	addr net.Addr
 	err  error
 	data []byte
-}
-
-// ProxyStreamListener wraps a [StreamListener] and fetches the source of the connection from the PROXY
-// protocol header string. See https://www.haproxy.org/download/1.8/doc/proxy-protocol.txt.
-type ProxyStreamListener struct {
-	StreamListener
-}
-
-// AcceptStream waits for the next incoming connection, parses the client IP from the PROXY protocol
-// header, and adds it to the connection.
-func (l *ProxyStreamListener) AcceptStream() (ClientStreamConn, error) {
-	conn, err := l.StreamListener.AcceptStream()
-	if err != nil {
-		return nil, err
-	}
-	r := bufio.NewReader(conn)
-	header, err := proxyproto.Read(r)
-	if errors.Is(err, proxyproto.ErrNoProxyProtocol) {
-		logger.Warningf("Received connection from %v without proxy header.", conn.RemoteAddr())
-		return conn, nil
-	}
-	if header == nil || err != nil {
-		return nil, fmt.Errorf("error parsing proxy header: %v", err)
-	}
-	if header.Command.IsLocal() {
-		return conn, nil
-	}
-	return &clientStreamConn{StreamConn: conn, clientAddr: header.SourceAddr}, nil
 }
 
 type virtualPacketConn struct {
@@ -234,15 +233,17 @@
 type multiStreamListener struct {
 	mu          sync.Mutex
 	addr        string
+	proxy       bool
 	ln          RefCount[StreamListener]
 	acceptCh    chan acceptResponse
 	onCloseFunc OnCloseFunc
 }
 
 // NewMultiStreamListener creates a new stream-based [MultiListener].
-func NewMultiStreamListener(addr string, onCloseFunc OnCloseFunc) MultiListener[StreamListener] {
+func NewMultiStreamListener(addr string, proxy bool, onCloseFunc OnCloseFunc) MultiListener[StreamListener] {
 	return &multiStreamListener{
 		addr:        addr,
+		proxy:       proxy,
 		onCloseFunc: onCloseFunc,
 	}
 }
@@ -261,7 +262,11 @@
 			if err != nil {
 				return nil, err
 			}
-			sl := &TCPListener{ln}
+			var sl StreamListener
+			sl = &TCPListener{ln}
+			if m.proxy {
+				sl = &ProxyStreamListener{StreamListener: sl}
+			}
 			m.ln = NewRefCount[StreamListener](sl, m.onCloseFunc)
 			m.acceptCh = make(chan acceptResponse)
 			go func() {
@@ -281,22 +286,6 @@
 		return nil, err
 	}
 
-<<<<<<< HEAD
-// ListenerManager holds and manages the state of shared listeners.
-type ListenerManager interface {
-	// ListenStream creates a new stream listener for a given network and address.
-	//
-	// Listeners can overlap one another, because during config changes the new
-	// config is started before the old config is destroyed. This is done by using
-	// reusable listener wrappers, which do not actually close the underlying socket
-	// until all uses of the shared listener have been closed.
-	ListenStream(network string, addr string, proxy bool) (StreamListener, error)
-
-	// ListenPacket creates a new packet listener for a given network and address.
-	//
-	// See notes on [ListenStream].
-	ListenPacket(network string, addr string, proxy bool) (net.PacketConn, error)
-=======
 	sl := refCount.Acquire()
 	return &virtualStreamListener{
 		addr:        sl.Addr(),
@@ -304,7 +293,6 @@
 		closeCh:     make(chan struct{}),
 		onCloseFunc: refCount.Close,
 	}, nil
->>>>>>> 30bbdfa4
 }
 
 type multiPacketListener struct {
@@ -323,36 +311,6 @@
 	}
 }
 
-<<<<<<< HEAD
-func (m *listenerManager) newStreamListener(network string, addr string, proxy bool) (Listener, error) {
-	tcpAddr, err := net.ResolveTCPAddr("tcp", addr)
-	if err != nil {
-		return nil, err
-	}
-	ln, err := net.ListenTCP(network, tcpAddr)
-	if err != nil {
-		return nil, err
-	}
-	var streamLn StreamListener
-	streamLn = &TCPListener{ln}
-	if proxy {
-		streamLn = &ProxyStreamListener{StreamListener: streamLn}
-	}
-	lnAddr := &listenAddr{
-		ln:       streamLn,
-		acceptCh: make(chan acceptResponse),
-		onCloseFunc: func() error {
-			m.delete(listenerKey(network, addr))
-			return nil
-		},
-	}
-	go func() {
-		for {
-			conn, err := streamLn.AcceptStream()
-			if errors.Is(err, net.ErrClosed) {
-				close(lnAddr.acceptCh)
-				return
-=======
 func (m *multiPacketListener) Acquire() (net.PacketConn, error) {
 	refCount, err := func() (RefCount[net.PacketConn], error) {
 		m.mu.Lock()
@@ -362,7 +320,6 @@
 			pc, err := net.ListenPacket("udp", m.addr)
 			if err != nil {
 				return nil, err
->>>>>>> 30bbdfa4
 			}
 			m.pc = NewRefCount(pc, m.onCloseFunc)
 			m.readCh = make(chan packetResponse)
@@ -380,14 +337,6 @@
 		}
 		return m.pc, nil
 	}()
-<<<<<<< HEAD
-	return lnAddr, nil
-}
-
-func (m *listenerManager) newPacketListener(network string, addr string, proxy bool) (Listener, error) {
-	pc, err := net.ListenPacket(network, addr)
-=======
->>>>>>> 30bbdfa4
 	if err != nil {
 		return nil, err
 	}
@@ -401,47 +350,15 @@
 	}, nil
 }
 
-<<<<<<< HEAD
-func (m *listenerManager) getListener(network string, addr string, proxy bool) (RefCount[Listener], error) {
-	m.listenersMu.Lock()
-	defer m.listenersMu.Unlock()
-=======
 // ListenerManager holds the state of shared listeners.
 type ListenerManager interface {
 	// ListenStream creates a new stream listener for a given address.
-	ListenStream(addr string) (StreamListener, error)
->>>>>>> 30bbdfa4
+	ListenStream(addr string, proxy bool) (StreamListener, error)
 
 	// ListenPacket creates a new packet listener for a given address.
-	ListenPacket(addr string) (net.PacketConn, error)
-}
-
-<<<<<<< HEAD
-	var (
-		ln  Listener
-		err error
-	)
-	if network == "tcp" {
-		ln, err = m.newStreamListener(network, addr, proxy)
-	} else {
-		ln, err = m.newPacketListener(network, addr, proxy)
-	}
-	if err != nil {
-		return nil, err
-	}
-	lnRefCount := NewRefCount(ln)
-	m.listeners[lnKey] = lnRefCount
-	return lnRefCount, nil
-}
-
-func (m *listenerManager) ListenStream(network string, addr string, proxy bool) (StreamListener, error) {
-	lnRefCount, err := m.getListener(network, addr, proxy)
-	if err != nil {
-		return nil, err
-	}
-	if lnAddr, ok := lnRefCount.Get().(canCreateStreamListener); ok {
-		return lnAddr.NewStreamListener(lnRefCount.Close), nil
-=======
+	ListenPacket(addr string, proxy bool) (net.PacketConn, error)
+}
+
 type listenerManager struct {
 	streamListeners map[string]MultiListener[StreamListener]
 	packetListeners map[string]MultiListener[net.PacketConn]
@@ -453,15 +370,10 @@
 	return &listenerManager{
 		streamListeners: make(map[string]MultiListener[StreamListener]),
 		packetListeners: make(map[string]MultiListener[net.PacketConn]),
->>>>>>> 30bbdfa4
-	}
-}
-
-<<<<<<< HEAD
-func (m *listenerManager) ListenPacket(network string, addr string, proxy bool) (net.PacketConn, error) {
-	lnRefCount, err := m.getListener(network, addr, proxy)
-=======
-func (m *listenerManager) ListenStream(addr string) (StreamListener, error) {
+	}
+}
+
+func (m *listenerManager) ListenStream(addr string, proxy bool) (StreamListener, error) {
 	m.mu.Lock()
 	defer m.mu.Unlock()
 
@@ -469,6 +381,7 @@
 	if !exists {
 		streamLn = NewMultiStreamListener(
 			addr,
+			proxy,
 			func() error {
 				m.mu.Lock()
 				delete(m.streamListeners, addr)
@@ -479,14 +392,13 @@
 		m.streamListeners[addr] = streamLn
 	}
 	ln, err := streamLn.Acquire()
->>>>>>> 30bbdfa4
 	if err != nil {
 		return nil, fmt.Errorf("unable to create stream listener for %s: %v", addr, err)
 	}
 	return ln, nil
 }
 
-func (m *listenerManager) ListenPacket(addr string) (net.PacketConn, error) {
+func (m *listenerManager) ListenPacket(addr string, proxy bool) (net.PacketConn, error) {
 	m.mu.Lock()
 	defer m.mu.Unlock()
 
