// Copyright 2018 Jigsaw Operations LLC
//
// Licensed under the Apache License, Version 2.0 (the "License");
// you may not use this file except in compliance with the License.
// You may obtain a copy of the License at
//
//     https://www.apache.org/licenses/LICENSE-2.0
//
// Unless required by applicable law or agreed to in writing, software
// distributed under the License is distributed on an "AS IS" BASIS,
// WITHOUT WARRANTIES OR CONDITIONS OF ANY KIND, either express or implied.
// See the License for the specific language governing permissions and
// limitations under the License.

package service

import (
	"errors"
	"fmt"
	"log/slog"
	"net"
	"net/netip"
	"runtime/debug"
	"sync"
	"time"

	"github.com/Jigsaw-Code/outline-sdk/transport/shadowsocks"
	"github.com/shadowsocks/go-shadowsocks2/socks"

	onet "github.com/Jigsaw-Code/outline-ss-server/net"
)

type UDPDialer = func() (net.PacketConn, *onet.ConnectionError)

// UDPConnMetrics is used to report metrics on UDP connections.
type UDPConnMetrics interface {
	AddPacketFromClient(status string, clientProxyBytes, proxyTargetBytes int64)
	AddPacketFromTarget(status string, targetProxyBytes, proxyClientBytes int64)
	RemoveNatEntry()
}

type UDPMetrics interface {
	AddUDPNatEntry(clientAddr net.Addr, accessKey string) UDPConnMetrics
}

// Max UDP buffer size for the server code.
const serverUDPBufferSize = 64 * 1024

// Wrapper for slog.Debug during UDP proxying.
func debugUDP(l *slog.Logger, template string, cipherID string, attr slog.Attr) {
	// This is an optimization to reduce unnecessary allocations due to an interaction
	// between Go's inlining/escape analysis and varargs functions like slog.Debug.
	if l.Enabled(nil, slog.LevelDebug) {
		l.LogAttrs(nil, slog.LevelDebug, fmt.Sprintf("UDP: %s", template), slog.String("ID", cipherID), attr)
	}
}

func debugUDPAddr(l *slog.Logger, template string, addr net.Addr, attr slog.Attr) {
	if l.Enabled(nil, slog.LevelDebug) {
		l.LogAttrs(nil, slog.LevelDebug, fmt.Sprintf("UDP: %s", template), slog.String("address", addr.String()), attr)
	}
}

// Decrypts src into dst. It tries each cipher until it finds one that authenticates
// correctly. dst and src must not overlap.
func findAccessKeyUDP(clientIP netip.Addr, dst, src []byte, cipherList CipherList, l *slog.Logger) ([]byte, string, *shadowsocks.EncryptionKey, error) {
	// Try each cipher until we find one that authenticates successfully. This assumes that all ciphers are AEAD.
	// We snapshot the list because it may be modified while we use it.
	snapshot := cipherList.SnapshotForClientIP(clientIP)
	for ci, entry := range snapshot {
		id, cryptoKey := entry.Value.(*CipherEntry).ID, entry.Value.(*CipherEntry).CryptoKey
		buf, err := shadowsocks.Unpack(dst, src, cryptoKey)
		if err != nil {
			debugUDP(l, "Failed to unpack.", id, slog.Any("err", err))
			continue
		}
		debugUDP(l, "Found cipher.", id, slog.Int("index", ci))
		// Move the active cipher to the front, so that the search is quicker next time.
		cipherList.MarkUsedByClientIP(entry, clientIP)
		return buf, id, cryptoKey, nil
	}
	return nil, "", nil, errors.New("could not find valid UDP cipher")
}

type packetHandler struct {
	logger            *slog.Logger
	natTimeout        time.Duration
	ciphers           CipherList
	m                 UDPMetrics
	ssm               ShadowsocksConnMetrics
	targetIPValidator onet.TargetIPValidator
	dialer            UDPDialer
}

// NewPacketHandler creates a UDPService
<<<<<<< HEAD
func NewPacketHandler(natTimeout time.Duration, cipherList CipherList, m UDPMetrics, ssMetrics ShadowsocksConnMetrics, dialer UDPDialer) PacketHandler {
	return &packetHandler{natTimeout: natTimeout, ciphers: cipherList, m: m, ssm: ssMetrics, targetIPValidator: onet.RequirePublicIP, dialer: dialer}
=======
func NewPacketHandler(natTimeout time.Duration, cipherList CipherList, m UDPMetrics, ssMetrics ShadowsocksConnMetrics) PacketHandler {
	if m == nil {
		m = &NoOpUDPMetrics{}
	}
	if ssMetrics == nil {
		ssMetrics = &NoOpShadowsocksConnMetrics{}
	}
	return &packetHandler{
		logger:            noopLogger(),
		natTimeout:        natTimeout,
		ciphers:           cipherList,
		m:                 m,
		ssm:               ssMetrics,
		targetIPValidator: onet.RequirePublicIP,
	}
>>>>>>> ff61c9fe
}

// PacketHandler is a running UDP shadowsocks proxy that can be stopped.
type PacketHandler interface {
	// SetLogger sets the logger used to log messages. Uses a no-op logger if nil.
	SetLogger(l *slog.Logger)
	// SetTargetIPValidator sets the function to be used to validate the target IP addresses.
	SetTargetIPValidator(targetIPValidator onet.TargetIPValidator)
	// Handle returns after clientConn closes and all the sub goroutines return.
	Handle(clientConn net.PacketConn)
}

func (h *packetHandler) SetLogger(l *slog.Logger) {
	if l == nil {
		l = noopLogger()
	}
	h.logger = l
}

func (h *packetHandler) SetTargetIPValidator(targetIPValidator onet.TargetIPValidator) {
	h.targetIPValidator = targetIPValidator
}

// Listen on addr for encrypted packets and basically do UDP NAT.
// We take the ciphers as a pointer because it gets replaced on config updates.
func (h *packetHandler) Handle(clientConn net.PacketConn) {
	nm := newNATmap(h.natTimeout, h.m, h.logger)
	defer nm.Close()
	cipherBuf := make([]byte, serverUDPBufferSize)
	textBuf := make([]byte, serverUDPBufferSize)

	for {
		clientProxyBytes, clientAddr, err := clientConn.ReadFrom(cipherBuf)
		if errors.Is(err, net.ErrClosed) {
			break
		}

		var proxyTargetBytes int
		var targetConn *natconn

		connError := func() (connError *onet.ConnectionError) {
			defer func() {
				if r := recover(); r != nil {
					slog.Error("Panic in UDP loop: %v. Continuing to listen.", r)
					debug.PrintStack()
				}
			}()

			// Error from ReadFrom
			if err != nil {
				return onet.NewConnectionError("ERR_READ", "Failed to read from client", err)
			}
			defer slog.LogAttrs(nil, slog.LevelDebug, "UDP: Done", slog.String("address", clientAddr.String()))
			debugUDPAddr(h.logger, "Outbound packet.", clientAddr, slog.Int("bytes", clientProxyBytes))

			cipherData := cipherBuf[:clientProxyBytes]
			var payload []byte
			var tgtUDPAddr *net.UDPAddr
			targetConn = nm.Get(clientAddr.String())
			if targetConn == nil {
				ip := clientAddr.(*net.UDPAddr).AddrPort().Addr()
				var textData []byte
				var cryptoKey *shadowsocks.EncryptionKey
				unpackStart := time.Now()
				textData, keyID, cryptoKey, err := findAccessKeyUDP(ip, textBuf, cipherData, h.ciphers, h.logger)
				timeToCipher := time.Since(unpackStart)
				h.ssm.AddCipherSearch(err == nil, timeToCipher)

				if err != nil {
					return onet.NewConnectionError("ERR_CIPHER", "Failed to unpack initial packet", err)
				}

				var onetErr *onet.ConnectionError
				if payload, tgtUDPAddr, onetErr = h.validatePacket(textData); onetErr != nil {
					return onetErr
				}

				udpConn, err := h.dialer()
				if err != nil {
					return nil
				}

				targetConn = nm.Add(clientAddr, clientConn, cryptoKey, udpConn, keyID)
			} else {
				unpackStart := time.Now()
				textData, err := shadowsocks.Unpack(nil, cipherData, targetConn.cryptoKey)
				timeToCipher := time.Since(unpackStart)
				h.ssm.AddCipherSearch(err == nil, timeToCipher)

				if err != nil {
					return onet.NewConnectionError("ERR_CIPHER", "Failed to unpack data from client", err)
				}

				var onetErr *onet.ConnectionError
				if payload, tgtUDPAddr, onetErr = h.validatePacket(textData); onetErr != nil {
					return onetErr
				}
			}

			debugUDPAddr(h.logger, "Proxy exit.", clientAddr, slog.Any("target", targetConn.LocalAddr()))
			proxyTargetBytes, err = targetConn.WriteTo(payload, tgtUDPAddr) // accept only UDPAddr despite the signature
			if err != nil {
				return onet.NewConnectionError("ERR_WRITE", "Failed to write to target", err)
			}
			return nil
		}()

		status := "OK"
		if connError != nil {
			slog.LogAttrs(nil, slog.LevelDebug, "UDP: Error", slog.String("msg", connError.Message), slog.Any("cause", connError.Cause))
			status = connError.Status
		}
		if targetConn != nil {
			targetConn.metrics.AddPacketFromClient(status, int64(clientProxyBytes), int64(proxyTargetBytes))
		}
	}
}

// Given the decrypted contents of a UDP packet, return
// the payload and the destination address, or an error if
// this packet cannot or should not be forwarded.
func (h *packetHandler) validatePacket(textData []byte) ([]byte, *net.UDPAddr, *onet.ConnectionError) {
	tgtAddr := socks.SplitAddr(textData)
	if tgtAddr == nil {
		return nil, nil, onet.NewConnectionError("ERR_READ_ADDRESS", "Failed to get target address", nil)
	}

	tgtUDPAddr, err := net.ResolveUDPAddr("udp", tgtAddr.String())
	if err != nil {
		return nil, nil, onet.NewConnectionError("ERR_RESOLVE_ADDRESS", fmt.Sprintf("Failed to resolve target address %v", tgtAddr), err)
	}
	if err := h.targetIPValidator(tgtUDPAddr.IP); err != nil {
		return nil, nil, ensureConnectionError(err, "ERR_ADDRESS_INVALID", "invalid address")
	}

	payload := textData[len(tgtAddr):]
	return payload, tgtUDPAddr, nil
}

func isDNS(addr net.Addr) bool {
	_, port, _ := net.SplitHostPort(addr.String())
	return port == "53"
}

type natconn struct {
	net.PacketConn
	cryptoKey *shadowsocks.EncryptionKey
	metrics   UDPConnMetrics
	// NAT timeout to apply for non-DNS packets.
	defaultTimeout time.Duration
	// Current read deadline of PacketConn.  Used to avoid decreasing the
	// deadline.  Initially zero.
	readDeadline time.Time
	// If the connection has only sent one DNS query, it will close
	// if it receives a DNS response.
	fastClose sync.Once
}

func (c *natconn) onWrite(addr net.Addr) {
	// Fast close is only allowed if there has been exactly one write,
	// and it was a DNS query.
	isDNS := isDNS(addr)
	isFirstWrite := c.readDeadline.IsZero()
	if !isDNS || !isFirstWrite {
		// Disable fast close.  (Idempotent.)
		c.fastClose.Do(func() {})
	}

	timeout := c.defaultTimeout
	if isDNS {
		// Shorten timeout as required by RFC 5452 Section 10.
		timeout = 17 * time.Second
	}

	newDeadline := time.Now().Add(timeout)
	if newDeadline.After(c.readDeadline) {
		c.readDeadline = newDeadline
		c.SetReadDeadline(newDeadline)
	}
}

func (c *natconn) onRead(addr net.Addr) {
	c.fastClose.Do(func() {
		if isDNS(addr) {
			// The next ReadFrom() should time out immediately.
			c.SetReadDeadline(time.Now())
		}
	})
}

func (c *natconn) WriteTo(buf []byte, dst net.Addr) (int, error) {
	c.onWrite(dst)
	return c.PacketConn.WriteTo(buf, dst)
}

func (c *natconn) ReadFrom(buf []byte) (int, net.Addr, error) {
	n, addr, err := c.PacketConn.ReadFrom(buf)
	if err == nil {
		c.onRead(addr)
	}
	return n, addr, err
}

// Packet NAT table
type natmap struct {
	sync.RWMutex
	keyConn map[string]*natconn
	logger  *slog.Logger
	timeout time.Duration
	metrics UDPMetrics
}

func newNATmap(timeout time.Duration, sm UDPMetrics, l *slog.Logger) *natmap {
	m := &natmap{logger: l, metrics: sm}
	m.keyConn = make(map[string]*natconn)
	m.timeout = timeout
	return m
}

func (m *natmap) Get(key string) *natconn {
	m.RLock()
	defer m.RUnlock()
	return m.keyConn[key]
}

func (m *natmap) set(key string, pc net.PacketConn, cryptoKey *shadowsocks.EncryptionKey, connMetrics UDPConnMetrics) *natconn {
	entry := &natconn{
		PacketConn:     pc,
		cryptoKey:      cryptoKey,
		metrics:        connMetrics,
		defaultTimeout: m.timeout,
	}

	m.Lock()
	defer m.Unlock()

	m.keyConn[key] = entry
	return entry
}

func (m *natmap) del(key string) net.PacketConn {
	m.Lock()
	defer m.Unlock()

	entry, ok := m.keyConn[key]
	if ok {
		delete(m.keyConn, key)
		return entry
	}
	return nil
}

func (m *natmap) Add(clientAddr net.Addr, clientConn net.PacketConn, cryptoKey *shadowsocks.EncryptionKey, targetConn net.PacketConn, keyID string) *natconn {
	connMetrics := m.metrics.AddUDPNatEntry(clientAddr, keyID)
	entry := m.set(clientAddr.String(), targetConn, cryptoKey, connMetrics)

	go func() {
		timedCopy(clientAddr, clientConn, entry, m.logger)
		connMetrics.RemoveNatEntry()
		if pc := m.del(clientAddr.String()); pc != nil {
			pc.Close()
		}
	}()
	return entry
}

func (m *natmap) Close() error {
	m.Lock()
	defer m.Unlock()

	var err error
	now := time.Now()
	for _, pc := range m.keyConn {
		if e := pc.SetReadDeadline(now); e != nil {
			err = e
		}
	}
	return err
}

// Get the maximum length of the shadowsocks address header by parsing
// and serializing an IPv6 address from the example range.
var maxAddrLen int = len(socks.ParseAddr("[2001:db8::1]:12345"))

// copy from target to client until read timeout
func timedCopy(clientAddr net.Addr, clientConn net.PacketConn, targetConn *natconn, l *slog.Logger) {
	// pkt is used for in-place encryption of downstream UDP packets, with the layout
	// [padding?][salt][address][body][tag][extra]
	// Padding is only used if the address is IPv4.
	pkt := make([]byte, serverUDPBufferSize)

	saltSize := targetConn.cryptoKey.SaltSize()
	// Leave enough room at the beginning of the packet for a max-length header (i.e. IPv6).
	bodyStart := saltSize + maxAddrLen

	expired := false
	for {
		var bodyLen, proxyClientBytes int
		connError := func() (connError *onet.ConnectionError) {
			var (
				raddr net.Addr
				err   error
			)
			// `readBuf` receives the plaintext body in `pkt`:
			// [padding?][salt][address][body][tag][unused]
			// |--     bodyStart     --|[      readBuf    ]
			readBuf := pkt[bodyStart:]
			bodyLen, raddr, err = targetConn.ReadFrom(readBuf)
			if err != nil {
				if netErr, ok := err.(net.Error); ok {
					if netErr.Timeout() {
						expired = true
						return nil
					}
				}
				return onet.NewConnectionError("ERR_READ", "Failed to read from target", err)
			}

			debugUDPAddr(l, "Got response.", clientAddr, slog.Any("target", raddr))
			srcAddr := socks.ParseAddr(raddr.String())
			addrStart := bodyStart - len(srcAddr)
			// `plainTextBuf` concatenates the SOCKS address and body:
			// [padding?][salt][address][body][tag][unused]
			// |-- addrStart -|[plaintextBuf ]
			plaintextBuf := pkt[addrStart : bodyStart+bodyLen]
			copy(plaintextBuf, srcAddr)

			// saltStart is 0 if raddr is IPv6.
			saltStart := addrStart - saltSize
			// `packBuf` adds space for the salt and tag.
			// `buf` shows the space that was used.
			// [padding?][salt][address][body][tag][unused]
			//           [            packBuf             ]
			//           [          buf           ]
			packBuf := pkt[saltStart:]
			buf, err := shadowsocks.Pack(packBuf, plaintextBuf, targetConn.cryptoKey) // Encrypt in-place
			if err != nil {
				return onet.NewConnectionError("ERR_PACK", "Failed to pack data to client", err)
			}
			proxyClientBytes, err = clientConn.WriteTo(buf, clientAddr)
			if err != nil {
				return onet.NewConnectionError("ERR_WRITE", "Failed to write to client", err)
			}
			return nil
		}()
		status := "OK"
		if connError != nil {
			slog.LogAttrs(nil, slog.LevelDebug, "UDP: Error", slog.String("msg", connError.Message), slog.Any("cause", connError.Cause))
			status = connError.Status
		}
		if expired {
			break
		}
		targetConn.metrics.AddPacketFromTarget(status, int64(bodyLen), int64(proxyClientBytes))
	}
}

// NoOpUDPConnMetrics is a [UDPConnMetrics] that doesn't do anything. Useful in tests
// or if you don't want to track metrics.
type NoOpUDPConnMetrics struct{}

var _ UDPConnMetrics = (*NoOpUDPConnMetrics)(nil)

func (m *NoOpUDPConnMetrics) AddPacketFromClient(status string, clientProxyBytes, proxyTargetBytes int64) {
}

func (m *NoOpUDPConnMetrics) AddPacketFromTarget(status string, targetProxyBytes, proxyClientBytes int64) {
}

func (m *NoOpUDPConnMetrics) RemoveNatEntry() {}

// NoOpUDPMetrics is a [UDPMetrics] that doesn't do anything. Useful in tests
// or if you don't want to track metrics.
type NoOpUDPMetrics struct{}

var _ UDPMetrics = (*NoOpUDPMetrics)(nil)

func (m *NoOpUDPMetrics) AddUDPNatEntry(clientAddr net.Addr, accessKey string) UDPConnMetrics {
	return &NoOpUDPConnMetrics{}
}<|MERGE_RESOLUTION|>--- conflicted
+++ resolved
@@ -93,11 +93,7 @@
 }
 
 // NewPacketHandler creates a UDPService
-<<<<<<< HEAD
 func NewPacketHandler(natTimeout time.Duration, cipherList CipherList, m UDPMetrics, ssMetrics ShadowsocksConnMetrics, dialer UDPDialer) PacketHandler {
-	return &packetHandler{natTimeout: natTimeout, ciphers: cipherList, m: m, ssm: ssMetrics, targetIPValidator: onet.RequirePublicIP, dialer: dialer}
-=======
-func NewPacketHandler(natTimeout time.Duration, cipherList CipherList, m UDPMetrics, ssMetrics ShadowsocksConnMetrics) PacketHandler {
 	if m == nil {
 		m = &NoOpUDPMetrics{}
 	}
@@ -111,8 +107,8 @@
 		m:                 m,
 		ssm:               ssMetrics,
 		targetIPValidator: onet.RequirePublicIP,
-	}
->>>>>>> ff61c9fe
+		dialer: dialer,
+	}
 }
 
 // PacketHandler is a running UDP shadowsocks proxy that can be stopped.
