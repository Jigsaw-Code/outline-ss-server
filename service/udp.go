// Copyright 2018 Jigsaw Operations LLC
//
// Licensed under the Apache License, Version 2.0 (the "License");
// you may not use this file except in compliance with the License.
// You may obtain a copy of the License at
//
//     https://www.apache.org/licenses/LICENSE-2.0
//
// Unless required by applicable law or agreed to in writing, software
// distributed under the License is distributed on an "AS IS" BASIS,
// WITHOUT WARRANTIES OR CONDITIONS OF ANY KIND, either express or implied.
// See the License for the specific language governing permissions and
// limitations under the License.

package service

import (
	"errors"
	"fmt"
	"log/slog"
	"net"
	"net/netip"
	"runtime/debug"
	"sync"
	"time"

	"github.com/Jigsaw-Code/outline-sdk/transport/shadowsocks"
	onet "github.com/Jigsaw-Code/outline-ss-server/net"
	"github.com/shadowsocks/go-shadowsocks2/socks"
)

// UDPConnMetrics is used to report metrics on UDP connections.
type UDPConnMetrics interface {
	AddPacketFromClient(status string, clientProxyBytes, proxyTargetBytes int64)
	AddPacketFromTarget(status string, targetProxyBytes, proxyClientBytes int64)
	RemoveNatEntry()
}

type UDPMetrics interface {
	AddUDPNatEntry(clientAddr net.Addr, accessKey string) UDPConnMetrics
}

// Max UDP buffer size for the server code.
const serverUDPBufferSize = 64 * 1024

// Wrapper for slog.Debug during UDP proxying.
<<<<<<< HEAD
func debugUDP(l Logger, template string, cipherID string, attr slog.Attr) {
=======
func debugUDP(l *slog.Logger, template string, cipherID string, attr slog.Attr) {
>>>>>>> d240aa19
	// This is an optimization to reduce unnecessary allocations due to an interaction
	// between Go's inlining/escape analysis and varargs functions like slog.Debug.
	if l.Enabled(nil, slog.LevelDebug) {
		l.LogAttrs(nil, slog.LevelDebug, fmt.Sprintf("UDP: %s", template), slog.String("ID", cipherID), attr)
	}
}

<<<<<<< HEAD
func debugUDPAddr(l Logger, template string, addr net.Addr, attr slog.Attr) {
=======
func debugUDPAddr(l *slog.Logger, template string, addr net.Addr, attr slog.Attr) {
>>>>>>> d240aa19
	if l.Enabled(nil, slog.LevelDebug) {
		l.LogAttrs(nil, slog.LevelDebug, fmt.Sprintf("UDP: %s", template), slog.String("address", addr.String()), attr)
	}
}

// Decrypts src into dst. It tries each cipher until it finds one that authenticates
// correctly. dst and src must not overlap.
<<<<<<< HEAD
func findAccessKeyUDP(clientIP netip.Addr, dst, src []byte, cipherList CipherList, l Logger) ([]byte, string, *shadowsocks.EncryptionKey, error) {
=======
func findAccessKeyUDP(clientIP netip.Addr, dst, src []byte, cipherList CipherList, l *slog.Logger) ([]byte, string, *shadowsocks.EncryptionKey, error) {
>>>>>>> d240aa19
	// Try each cipher until we find one that authenticates successfully. This assumes that all ciphers are AEAD.
	// We snapshot the list because it may be modified while we use it.
	snapshot := cipherList.SnapshotForClientIP(clientIP)
	for ci, entry := range snapshot {
		id, cryptoKey := entry.Value.(*CipherEntry).ID, entry.Value.(*CipherEntry).CryptoKey
		buf, err := shadowsocks.Unpack(dst, src, cryptoKey)
		if err != nil {
			debugUDP(l, "Failed to unpack.", id, slog.Any("err", err))
			continue
		}
		debugUDP(l, "Found cipher.", id, slog.Int("index", ci))
		// Move the active cipher to the front, so that the search is quicker next time.
		cipherList.MarkUsedByClientIP(entry, clientIP)
		return buf, id, cryptoKey, nil
	}
	return nil, "", nil, errors.New("could not find valid UDP cipher")
}

type packetHandler struct {
<<<<<<< HEAD
	l                 Logger
=======
	logger            *slog.Logger
>>>>>>> d240aa19
	natTimeout        time.Duration
	ciphers           CipherList
	m                 UDPMetrics
	ssm               ShadowsocksConnMetrics
	targetIPValidator onet.TargetIPValidator
}

// NewPacketHandler creates a UDPService
func NewPacketHandler(natTimeout time.Duration, cipherList CipherList, m UDPMetrics, ssMetrics ShadowsocksConnMetrics) PacketHandler {
	if m == nil {
		m = &NoOpUDPMetrics{}
	}
	if ssMetrics == nil {
		ssMetrics = &NoOpShadowsocksConnMetrics{}
	}
	return &packetHandler{
<<<<<<< HEAD
		l:                 &noopLogger{},
=======
		logger:            noopLogger(),
>>>>>>> d240aa19
		natTimeout:        natTimeout,
		ciphers:           cipherList,
		m:                 m,
		ssm:               ssMetrics,
		targetIPValidator: onet.RequirePublicIP,
	}
}

// PacketHandler is a running UDP shadowsocks proxy that can be stopped.
type PacketHandler interface {
<<<<<<< HEAD
	// SetLogger sets the logger used to log messages.
	SetLogger(l Logger)
=======
	// SetLogger sets the logger used to log messages. Uses a no-op logger if nil.
	SetLogger(l *slog.Logger)
>>>>>>> d240aa19
	// SetTargetIPValidator sets the function to be used to validate the target IP addresses.
	SetTargetIPValidator(targetIPValidator onet.TargetIPValidator)
	// Handle returns after clientConn closes and all the sub goroutines return.
	Handle(clientConn net.PacketConn)
}

<<<<<<< HEAD
func (h *packetHandler) SetLogger(l Logger) {
	h.l = l
=======
func (h *packetHandler) SetLogger(l *slog.Logger) {
	if l == nil {
		l = noopLogger()
	}
	h.logger = l
>>>>>>> d240aa19
}

func (h *packetHandler) SetTargetIPValidator(targetIPValidator onet.TargetIPValidator) {
	h.targetIPValidator = targetIPValidator
}

// Listen on addr for encrypted packets and basically do UDP NAT.
// We take the ciphers as a pointer because it gets replaced on config updates.
func (h *packetHandler) Handle(clientConn net.PacketConn) {
	var running sync.WaitGroup

<<<<<<< HEAD
	nm := newNATmap(h.natTimeout, h.m, &running, h.l)
=======
	nm := newNATmap(h.natTimeout, h.m, &running, h.logger)
>>>>>>> d240aa19
	defer nm.Close()
	cipherBuf := make([]byte, serverUDPBufferSize)
	textBuf := make([]byte, serverUDPBufferSize)

	for {
		clientProxyBytes, clientAddr, err := clientConn.ReadFrom(cipherBuf)
		if errors.Is(err, net.ErrClosed) {
			break
		}

		keyID := ""
		var proxyTargetBytes int
		var targetConn *natconn

		connError := func() (connError *onet.ConnectionError) {
			defer func() {
				if r := recover(); r != nil {
					slog.Error("Panic in UDP loop: %v. Continuing to listen.", r)
					debug.PrintStack()
				}
			}()

			// Error from ReadFrom
			if err != nil {
				return onet.NewConnectionError("ERR_READ", "Failed to read from client", err)
			}
			defer slog.LogAttrs(nil, slog.LevelDebug, "UDP: Done", slog.String("address", clientAddr.String()))
<<<<<<< HEAD
			debugUDPAddr(h.l, "Outbound packet.", clientAddr, slog.Int("bytes", clientProxyBytes))
=======
			debugUDPAddr(h.logger, "Outbound packet.", clientAddr, slog.Int("bytes", clientProxyBytes))
>>>>>>> d240aa19

			cipherData := cipherBuf[:clientProxyBytes]
			var payload []byte
			var tgtUDPAddr *net.UDPAddr
			targetConn = nm.Get(clientAddr.String())
			if targetConn == nil {
				ip := clientAddr.(*net.UDPAddr).AddrPort().Addr()
				var textData []byte
				var cryptoKey *shadowsocks.EncryptionKey
				unpackStart := time.Now()
<<<<<<< HEAD
				textData, keyID, cryptoKey, err = findAccessKeyUDP(ip, textBuf, cipherData, h.ciphers, h.l)
=======
				textData, keyID, cryptoKey, err = findAccessKeyUDP(ip, textBuf, cipherData, h.ciphers, h.logger)
>>>>>>> d240aa19
				timeToCipher := time.Since(unpackStart)
				h.ssm.AddCipherSearch(err == nil, timeToCipher)

				if err != nil {
					return onet.NewConnectionError("ERR_CIPHER", "Failed to unpack initial packet", err)
				}

				var onetErr *onet.ConnectionError
				if payload, tgtUDPAddr, onetErr = h.validatePacket(textData); onetErr != nil {
					return onetErr
				}

				udpConn, err := net.ListenPacket("udp", "")
				if err != nil {
					return onet.NewConnectionError("ERR_CREATE_SOCKET", "Failed to create UDP socket", err)
				}
				targetConn = nm.Add(clientAddr, clientConn, cryptoKey, udpConn, keyID)
			} else {
				unpackStart := time.Now()
				textData, err := shadowsocks.Unpack(nil, cipherData, targetConn.cryptoKey)
				timeToCipher := time.Since(unpackStart)
				h.ssm.AddCipherSearch(err == nil, timeToCipher)

				if err != nil {
					return onet.NewConnectionError("ERR_CIPHER", "Failed to unpack data from client", err)
				}

				// The key ID is known with confidence once decryption succeeds.
				keyID = targetConn.keyID

				var onetErr *onet.ConnectionError
				if payload, tgtUDPAddr, onetErr = h.validatePacket(textData); onetErr != nil {
					return onetErr
				}
			}

<<<<<<< HEAD
			debugUDPAddr(h.l, "Proxy exit.", clientAddr, slog.Any("target", targetConn.LocalAddr()))
=======
			debugUDPAddr(h.logger, "Proxy exit.", clientAddr, slog.Any("target", targetConn.LocalAddr()))
>>>>>>> d240aa19
			proxyTargetBytes, err = targetConn.WriteTo(payload, tgtUDPAddr) // accept only UDPAddr despite the signature
			if err != nil {
				return onet.NewConnectionError("ERR_WRITE", "Failed to write to target", err)
			}
			return nil
		}()

		status := "OK"
		if connError != nil {
			slog.LogAttrs(nil, slog.LevelDebug, "UDP: Error", slog.String("msg", connError.Message), slog.Any("cause", connError.Cause))
			status = connError.Status
		}
		if targetConn != nil {
			targetConn.metrics.AddPacketFromClient(status, int64(clientProxyBytes), int64(proxyTargetBytes))
		}
	}
}

// Given the decrypted contents of a UDP packet, return
// the payload and the destination address, or an error if
// this packet cannot or should not be forwarded.
func (h *packetHandler) validatePacket(textData []byte) ([]byte, *net.UDPAddr, *onet.ConnectionError) {
	tgtAddr := socks.SplitAddr(textData)
	if tgtAddr == nil {
		return nil, nil, onet.NewConnectionError("ERR_READ_ADDRESS", "Failed to get target address", nil)
	}

	tgtUDPAddr, err := net.ResolveUDPAddr("udp", tgtAddr.String())
	if err != nil {
		return nil, nil, onet.NewConnectionError("ERR_RESOLVE_ADDRESS", fmt.Sprintf("Failed to resolve target address %v", tgtAddr), err)
	}
	if err := h.targetIPValidator(tgtUDPAddr.IP); err != nil {
		return nil, nil, ensureConnectionError(err, "ERR_ADDRESS_INVALID", "invalid address")
	}

	payload := textData[len(tgtAddr):]
	return payload, tgtUDPAddr, nil
}

func isDNS(addr net.Addr) bool {
	_, port, _ := net.SplitHostPort(addr.String())
	return port == "53"
}

type natconn struct {
	net.PacketConn
	cryptoKey *shadowsocks.EncryptionKey
	keyID     string
	metrics   UDPConnMetrics
	// NAT timeout to apply for non-DNS packets.
	defaultTimeout time.Duration
	// Current read deadline of PacketConn.  Used to avoid decreasing the
	// deadline.  Initially zero.
	readDeadline time.Time
	// If the connection has only sent one DNS query, it will close
	// if it receives a DNS response.
	fastClose sync.Once
}

func (c *natconn) onWrite(addr net.Addr) {
	// Fast close is only allowed if there has been exactly one write,
	// and it was a DNS query.
	isDNS := isDNS(addr)
	isFirstWrite := c.readDeadline.IsZero()
	if !isDNS || !isFirstWrite {
		// Disable fast close.  (Idempotent.)
		c.fastClose.Do(func() {})
	}

	timeout := c.defaultTimeout
	if isDNS {
		// Shorten timeout as required by RFC 5452 Section 10.
		timeout = 17 * time.Second
	}

	newDeadline := time.Now().Add(timeout)
	if newDeadline.After(c.readDeadline) {
		c.readDeadline = newDeadline
		c.SetReadDeadline(newDeadline)
	}
}

func (c *natconn) onRead(addr net.Addr) {
	c.fastClose.Do(func() {
		if isDNS(addr) {
			// The next ReadFrom() should time out immediately.
			c.SetReadDeadline(time.Now())
		}
	})
}

func (c *natconn) WriteTo(buf []byte, dst net.Addr) (int, error) {
	c.onWrite(dst)
	return c.PacketConn.WriteTo(buf, dst)
}

func (c *natconn) ReadFrom(buf []byte) (int, net.Addr, error) {
	n, addr, err := c.PacketConn.ReadFrom(buf)
	if err == nil {
		c.onRead(addr)
	}
	return n, addr, err
}

// Packet NAT table
type natmap struct {
	sync.RWMutex
	keyConn map[string]*natconn
<<<<<<< HEAD
	l       Logger
=======
	logger  *slog.Logger
>>>>>>> d240aa19
	timeout time.Duration
	metrics UDPMetrics
	running *sync.WaitGroup
}

<<<<<<< HEAD
func newNATmap(timeout time.Duration, sm UDPMetrics, running *sync.WaitGroup, l Logger) *natmap {
	m := &natmap{l: l, metrics: sm, running: running}
=======
func newNATmap(timeout time.Duration, sm UDPMetrics, running *sync.WaitGroup, l *slog.Logger) *natmap {
	m := &natmap{logger: l, metrics: sm, running: running}
>>>>>>> d240aa19
	m.keyConn = make(map[string]*natconn)
	m.timeout = timeout
	return m
}

func (m *natmap) Get(key string) *natconn {
	m.RLock()
	defer m.RUnlock()
	return m.keyConn[key]
}

func (m *natmap) set(key string, pc net.PacketConn, cryptoKey *shadowsocks.EncryptionKey, keyID string, connMetrics UDPConnMetrics) *natconn {
	entry := &natconn{
		PacketConn:     pc,
		cryptoKey:      cryptoKey,
		keyID:          keyID,
		metrics:        connMetrics,
		defaultTimeout: m.timeout,
	}

	m.Lock()
	defer m.Unlock()

	m.keyConn[key] = entry
	return entry
}

func (m *natmap) del(key string) net.PacketConn {
	m.Lock()
	defer m.Unlock()

	entry, ok := m.keyConn[key]
	if ok {
		delete(m.keyConn, key)
		return entry
	}
	return nil
}

func (m *natmap) Add(clientAddr net.Addr, clientConn net.PacketConn, cryptoKey *shadowsocks.EncryptionKey, targetConn net.PacketConn, keyID string) *natconn {
	connMetrics := m.metrics.AddUDPNatEntry(clientAddr, keyID)
	entry := m.set(clientAddr.String(), targetConn, cryptoKey, keyID, connMetrics)

	m.running.Add(1)
	go func() {
<<<<<<< HEAD
		timedCopy(clientAddr, clientConn, entry, keyID, m.l)
=======
		timedCopy(clientAddr, clientConn, entry, keyID, m.logger)
>>>>>>> d240aa19
		connMetrics.RemoveNatEntry()
		if pc := m.del(clientAddr.String()); pc != nil {
			pc.Close()
		}
		m.running.Done()
	}()
	return entry
}

func (m *natmap) Close() error {
	m.Lock()
	defer m.Unlock()

	var err error
	now := time.Now()
	for _, pc := range m.keyConn {
		if e := pc.SetReadDeadline(now); e != nil {
			err = e
		}
	}
	return err
}

// Get the maximum length of the shadowsocks address header by parsing
// and serializing an IPv6 address from the example range.
var maxAddrLen int = len(socks.ParseAddr("[2001:db8::1]:12345"))

// copy from target to client until read timeout
<<<<<<< HEAD
func timedCopy(clientAddr net.Addr, clientConn net.PacketConn, targetConn *natconn, keyID string, l Logger) {
=======
func timedCopy(clientAddr net.Addr, clientConn net.PacketConn, targetConn *natconn, keyID string, l *slog.Logger) {
>>>>>>> d240aa19
	// pkt is used for in-place encryption of downstream UDP packets, with the layout
	// [padding?][salt][address][body][tag][extra]
	// Padding is only used if the address is IPv4.
	pkt := make([]byte, serverUDPBufferSize)

	saltSize := targetConn.cryptoKey.SaltSize()
	// Leave enough room at the beginning of the packet for a max-length header (i.e. IPv6).
	bodyStart := saltSize + maxAddrLen

	expired := false
	for {
		var bodyLen, proxyClientBytes int
		connError := func() (connError *onet.ConnectionError) {
			var (
				raddr net.Addr
				err   error
			)
			// `readBuf` receives the plaintext body in `pkt`:
			// [padding?][salt][address][body][tag][unused]
			// |--     bodyStart     --|[      readBuf    ]
			readBuf := pkt[bodyStart:]
			bodyLen, raddr, err = targetConn.ReadFrom(readBuf)
			if err != nil {
				if netErr, ok := err.(net.Error); ok {
					if netErr.Timeout() {
						expired = true
						return nil
					}
				}
				return onet.NewConnectionError("ERR_READ", "Failed to read from target", err)
			}

			debugUDPAddr(l, "Got response.", clientAddr, slog.Any("target", raddr))
			srcAddr := socks.ParseAddr(raddr.String())
			addrStart := bodyStart - len(srcAddr)
			// `plainTextBuf` concatenates the SOCKS address and body:
			// [padding?][salt][address][body][tag][unused]
			// |-- addrStart -|[plaintextBuf ]
			plaintextBuf := pkt[addrStart : bodyStart+bodyLen]
			copy(plaintextBuf, srcAddr)

			// saltStart is 0 if raddr is IPv6.
			saltStart := addrStart - saltSize
			// `packBuf` adds space for the salt and tag.
			// `buf` shows the space that was used.
			// [padding?][salt][address][body][tag][unused]
			//           [            packBuf             ]
			//           [          buf           ]
			packBuf := pkt[saltStart:]
			buf, err := shadowsocks.Pack(packBuf, plaintextBuf, targetConn.cryptoKey) // Encrypt in-place
			if err != nil {
				return onet.NewConnectionError("ERR_PACK", "Failed to pack data to client", err)
			}
			proxyClientBytes, err = clientConn.WriteTo(buf, clientAddr)
			if err != nil {
				return onet.NewConnectionError("ERR_WRITE", "Failed to write to client", err)
			}
			return nil
		}()
		status := "OK"
		if connError != nil {
			slog.LogAttrs(nil, slog.LevelDebug, "UDP: Error", slog.String("msg", connError.Message), slog.Any("cause", connError.Cause))
			status = connError.Status
		}
		if expired {
			break
		}
		targetConn.metrics.AddPacketFromTarget(status, int64(bodyLen), int64(proxyClientBytes))
	}
}

// NoOpUDPConnMetrics is a [UDPConnMetrics] that doesn't do anything. Useful in tests
// or if you don't want to track metrics.
type NoOpUDPConnMetrics struct{}

var _ UDPConnMetrics = (*NoOpUDPConnMetrics)(nil)

func (m *NoOpUDPConnMetrics) AddPacketFromClient(status string, clientProxyBytes, proxyTargetBytes int64) {
}
func (m *NoOpUDPConnMetrics) AddPacketFromTarget(status string, targetProxyBytes, proxyClientBytes int64) {
}
func (m *NoOpUDPConnMetrics) RemoveNatEntry() {}

// NoOpUDPMetrics is a [UDPMetrics] that doesn't do anything. Useful in tests
// or if you don't want to track metrics.
type NoOpUDPMetrics struct{}

var _ UDPMetrics = (*NoOpUDPMetrics)(nil)

func (m *NoOpUDPMetrics) AddUDPNatEntry(clientAddr net.Addr, accessKey string) UDPConnMetrics {
	return &NoOpUDPConnMetrics{}
}<|MERGE_RESOLUTION|>--- conflicted
+++ resolved
@@ -44,11 +44,7 @@
 const serverUDPBufferSize = 64 * 1024
 
 // Wrapper for slog.Debug during UDP proxying.
-<<<<<<< HEAD
-func debugUDP(l Logger, template string, cipherID string, attr slog.Attr) {
-=======
 func debugUDP(l *slog.Logger, template string, cipherID string, attr slog.Attr) {
->>>>>>> d240aa19
 	// This is an optimization to reduce unnecessary allocations due to an interaction
 	// between Go's inlining/escape analysis and varargs functions like slog.Debug.
 	if l.Enabled(nil, slog.LevelDebug) {
@@ -56,11 +52,7 @@
 	}
 }
 
-<<<<<<< HEAD
-func debugUDPAddr(l Logger, template string, addr net.Addr, attr slog.Attr) {
-=======
 func debugUDPAddr(l *slog.Logger, template string, addr net.Addr, attr slog.Attr) {
->>>>>>> d240aa19
 	if l.Enabled(nil, slog.LevelDebug) {
 		l.LogAttrs(nil, slog.LevelDebug, fmt.Sprintf("UDP: %s", template), slog.String("address", addr.String()), attr)
 	}
@@ -68,11 +60,7 @@
 
 // Decrypts src into dst. It tries each cipher until it finds one that authenticates
 // correctly. dst and src must not overlap.
-<<<<<<< HEAD
-func findAccessKeyUDP(clientIP netip.Addr, dst, src []byte, cipherList CipherList, l Logger) ([]byte, string, *shadowsocks.EncryptionKey, error) {
-=======
 func findAccessKeyUDP(clientIP netip.Addr, dst, src []byte, cipherList CipherList, l *slog.Logger) ([]byte, string, *shadowsocks.EncryptionKey, error) {
->>>>>>> d240aa19
 	// Try each cipher until we find one that authenticates successfully. This assumes that all ciphers are AEAD.
 	// We snapshot the list because it may be modified while we use it.
 	snapshot := cipherList.SnapshotForClientIP(clientIP)
@@ -92,11 +80,7 @@
 }
 
 type packetHandler struct {
-<<<<<<< HEAD
-	l                 Logger
-=======
 	logger            *slog.Logger
->>>>>>> d240aa19
 	natTimeout        time.Duration
 	ciphers           CipherList
 	m                 UDPMetrics
@@ -113,11 +97,7 @@
 		ssMetrics = &NoOpShadowsocksConnMetrics{}
 	}
 	return &packetHandler{
-<<<<<<< HEAD
-		l:                 &noopLogger{},
-=======
 		logger:            noopLogger(),
->>>>>>> d240aa19
 		natTimeout:        natTimeout,
 		ciphers:           cipherList,
 		m:                 m,
@@ -128,29 +108,19 @@
 
 // PacketHandler is a running UDP shadowsocks proxy that can be stopped.
 type PacketHandler interface {
-<<<<<<< HEAD
-	// SetLogger sets the logger used to log messages.
-	SetLogger(l Logger)
-=======
 	// SetLogger sets the logger used to log messages. Uses a no-op logger if nil.
 	SetLogger(l *slog.Logger)
->>>>>>> d240aa19
 	// SetTargetIPValidator sets the function to be used to validate the target IP addresses.
 	SetTargetIPValidator(targetIPValidator onet.TargetIPValidator)
 	// Handle returns after clientConn closes and all the sub goroutines return.
 	Handle(clientConn net.PacketConn)
 }
 
-<<<<<<< HEAD
-func (h *packetHandler) SetLogger(l Logger) {
-	h.l = l
-=======
 func (h *packetHandler) SetLogger(l *slog.Logger) {
 	if l == nil {
 		l = noopLogger()
 	}
 	h.logger = l
->>>>>>> d240aa19
 }
 
 func (h *packetHandler) SetTargetIPValidator(targetIPValidator onet.TargetIPValidator) {
@@ -162,11 +132,7 @@
 func (h *packetHandler) Handle(clientConn net.PacketConn) {
 	var running sync.WaitGroup
 
-<<<<<<< HEAD
-	nm := newNATmap(h.natTimeout, h.m, &running, h.l)
-=======
 	nm := newNATmap(h.natTimeout, h.m, &running, h.logger)
->>>>>>> d240aa19
 	defer nm.Close()
 	cipherBuf := make([]byte, serverUDPBufferSize)
 	textBuf := make([]byte, serverUDPBufferSize)
@@ -194,11 +160,7 @@
 				return onet.NewConnectionError("ERR_READ", "Failed to read from client", err)
 			}
 			defer slog.LogAttrs(nil, slog.LevelDebug, "UDP: Done", slog.String("address", clientAddr.String()))
-<<<<<<< HEAD
-			debugUDPAddr(h.l, "Outbound packet.", clientAddr, slog.Int("bytes", clientProxyBytes))
-=======
 			debugUDPAddr(h.logger, "Outbound packet.", clientAddr, slog.Int("bytes", clientProxyBytes))
->>>>>>> d240aa19
 
 			cipherData := cipherBuf[:clientProxyBytes]
 			var payload []byte
@@ -209,11 +171,7 @@
 				var textData []byte
 				var cryptoKey *shadowsocks.EncryptionKey
 				unpackStart := time.Now()
-<<<<<<< HEAD
-				textData, keyID, cryptoKey, err = findAccessKeyUDP(ip, textBuf, cipherData, h.ciphers, h.l)
-=======
 				textData, keyID, cryptoKey, err = findAccessKeyUDP(ip, textBuf, cipherData, h.ciphers, h.logger)
->>>>>>> d240aa19
 				timeToCipher := time.Since(unpackStart)
 				h.ssm.AddCipherSearch(err == nil, timeToCipher)
 
@@ -250,11 +208,7 @@
 				}
 			}
 
-<<<<<<< HEAD
-			debugUDPAddr(h.l, "Proxy exit.", clientAddr, slog.Any("target", targetConn.LocalAddr()))
-=======
 			debugUDPAddr(h.logger, "Proxy exit.", clientAddr, slog.Any("target", targetConn.LocalAddr()))
->>>>>>> d240aa19
 			proxyTargetBytes, err = targetConn.WriteTo(payload, tgtUDPAddr) // accept only UDPAddr despite the signature
 			if err != nil {
 				return onet.NewConnectionError("ERR_WRITE", "Failed to write to target", err)
@@ -363,23 +317,14 @@
 type natmap struct {
 	sync.RWMutex
 	keyConn map[string]*natconn
-<<<<<<< HEAD
-	l       Logger
-=======
 	logger  *slog.Logger
->>>>>>> d240aa19
 	timeout time.Duration
 	metrics UDPMetrics
 	running *sync.WaitGroup
 }
 
-<<<<<<< HEAD
-func newNATmap(timeout time.Duration, sm UDPMetrics, running *sync.WaitGroup, l Logger) *natmap {
-	m := &natmap{l: l, metrics: sm, running: running}
-=======
 func newNATmap(timeout time.Duration, sm UDPMetrics, running *sync.WaitGroup, l *slog.Logger) *natmap {
 	m := &natmap{logger: l, metrics: sm, running: running}
->>>>>>> d240aa19
 	m.keyConn = make(map[string]*natconn)
 	m.timeout = timeout
 	return m
@@ -425,11 +370,7 @@
 
 	m.running.Add(1)
 	go func() {
-<<<<<<< HEAD
-		timedCopy(clientAddr, clientConn, entry, keyID, m.l)
-=======
 		timedCopy(clientAddr, clientConn, entry, keyID, m.logger)
->>>>>>> d240aa19
 		connMetrics.RemoveNatEntry()
 		if pc := m.del(clientAddr.String()); pc != nil {
 			pc.Close()
@@ -458,11 +399,7 @@
 var maxAddrLen int = len(socks.ParseAddr("[2001:db8::1]:12345"))
 
 // copy from target to client until read timeout
-<<<<<<< HEAD
-func timedCopy(clientAddr net.Addr, clientConn net.PacketConn, targetConn *natconn, keyID string, l Logger) {
-=======
 func timedCopy(clientAddr net.Addr, clientConn net.PacketConn, targetConn *natconn, keyID string, l *slog.Logger) {
->>>>>>> d240aa19
 	// pkt is used for in-place encryption of downstream UDP packets, with the layout
 	// [padding?][salt][address][body][tag][extra]
 	// Padding is only used if the address is IPv4.
