--- conflicted
+++ resolved
@@ -139,7 +139,6 @@
 		l = noopLogger()
 	}
 	h.logger = l
-	h.nm.logger = l
 }
 
 func (h *associationHandler) SetTargetIPValidator(targetIPValidator onet.TargetIPValidator) {
@@ -170,14 +169,6 @@
 			continue
 		}
 		pkt := buffer[:n]
-<<<<<<< HEAD
-		conn := &packetConn{
-			PacketConn: clientConn,
-			readCh:     make(chan []byte, 1),
-			raddr:      addr,
-		}
-=======
->>>>>>> 34a01d7b
 
 		// TODO: Include server address in the NAT key as well.
 		conn := nm.Get(addr.String())
@@ -204,10 +195,6 @@
 type natconn struct {
 	net.Conn
 	readCh chan []byte
-<<<<<<< HEAD
-	raddr  net.Addr
-=======
->>>>>>> 34a01d7b
 }
 
 var _ net.Conn = (*natconn)(nil)
@@ -259,10 +246,6 @@
 		debugUDPAddr(h.logger, "Outbound packet.", clientAssociation.RemoteAddr(), slog.Int("bytes", clientProxyBytes))
 		cipherData := cipherBuf[:clientProxyBytes]
 
-<<<<<<< HEAD
-	connError := func() (connError *onet.ConnectionError) {
-		defer h.logger.LogAttrs(nil, slog.LevelDebug, "UDP: Done", slog.String("address", clientConn.RemoteAddr().String()))
-=======
 		connError := func() *onet.ConnectionError {
 			defer func() {
 				if r := recover(); r != nil {
@@ -271,7 +254,6 @@
 				}
 				slog.LogAttrs(nil, slog.LevelDebug, "UDP: Done", slog.String("address", clientAssociation.RemoteAddr().String()))
 			}()
->>>>>>> 34a01d7b
 
 			var textData []byte
 			var err error
@@ -325,20 +307,7 @@
 			h.logger.LogAttrs(nil, slog.LevelDebug, "UDP: Error", slog.String("msg", connError.Message), slog.Any("cause", connError.Cause))
 			status = connError.Status
 		}
-<<<<<<< HEAD
-		return nil
-	}()
-
-	status := "OK"
-	if connError != nil {
-		h.logger.LogAttrs(nil, slog.LevelDebug, "UDP: Error", slog.String("msg", connError.Message), slog.Any("cause", connError.Cause))
-		status = connError.Status
-	}
-	if targetConn != nil {
-		targetConn.metrics.AddPacketFromClient(status, int64(len(pkt)), int64(proxyTargetBytes))
-=======
 		connMetrics.AddPacketFromClient(status, int64(clientProxyBytes), int64(proxyTargetBytes))
->>>>>>> 34a01d7b
 	}
 }
 
