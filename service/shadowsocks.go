--- conflicted
+++ resolved
@@ -16,10 +16,6 @@
 
 import (
 	"context"
-<<<<<<< HEAD
-	"fmt"
-=======
->>>>>>> 9d126f9b
 	"net"
 	"time"
 
@@ -50,18 +46,11 @@
 	HandlePacket(conn net.PacketConn)
 }
 
-<<<<<<< HEAD
-// Option user's option.
-type Option func(s *ssService) error
-
-type ssService struct {
-	logger      Logger
-=======
 // Option is a Shadowsocks service constructor option.
 type Option func(s *ssService)
 
 type ssService struct {
->>>>>>> 9d126f9b
+	logger      Logger
 	m           ServiceMetrics
 	ciphers     CipherList
 	natTimeout  time.Duration
@@ -71,138 +60,74 @@
 	ph PacketHandler
 }
 
-<<<<<<< HEAD
-=======
-// NewShadowsocksService creates a new service
->>>>>>> 9d126f9b
 func NewShadowsocksService(opts ...Option) (Service, error) {
 	s := &ssService{}
 
 	for _, opt := range opts {
-<<<<<<< HEAD
-		if err := opt(s); err != nil {
-			return nil, fmt.Errorf("failed to create new service: %v", err)
-		}
-=======
 		opt(s)
->>>>>>> 9d126f9b
 	}
 
 	if s.natTimeout == 0 {
 		s.natTimeout = defaultNatTimeout
 	}
-<<<<<<< HEAD
+
+	// TODO: Register initial data metrics at zero.
+	s.sh = NewStreamHandler(
+		NewShadowsocksStreamAuthenticator(s.ciphers, s.replayCache, &ssConnMetrics{ServiceMetrics: s.m, proto: "tcp"}, s.logger),
+		tcpReadTimeout,
+	)
+	s.ph = NewPacketHandler(s.natTimeout, s.ciphers, s.m, &ssConnMetrics{ServiceMetrics: s.m, proto: "udp"})
+	if s.logger != nil {
+		s.sh.SetLogger(s.logger)
+		s.ph.SetLogger(s.logger)
+	}
+
 	return s, nil
 }
 
 // WithLogger can be used to provide a custom log target.
 func WithLogger(l Logger) Option {
-	return func(s *ssService) error {
+	return func(s *ssService) {
 		s.logger = l
-		return nil
 	}
-=======
-
-	// TODO: Register initial data metrics at zero.
-	s.sh = NewStreamHandler(
-		NewShadowsocksStreamAuthenticator(s.ciphers, s.replayCache, &ssConnMetrics{ServiceMetrics: s.m, proto: "tcp"}),
-		tcpReadTimeout,
-	)
-	s.ph = NewPacketHandler(s.natTimeout, s.ciphers, s.m, &ssConnMetrics{ServiceMetrics: s.m, proto: "udp"})
-
-	return s, nil
->>>>>>> 9d126f9b
 }
 
 // WithCiphers option function.
 func WithCiphers(ciphers CipherList) Option {
-<<<<<<< HEAD
-	return func(s *ssService) error {
-		s.ciphers = ciphers
-		return nil
-=======
 	return func(s *ssService) {
 		s.ciphers = ciphers
->>>>>>> 9d126f9b
 	}
 }
 
 // WithMetrics option function.
 func WithMetrics(metrics ServiceMetrics) Option {
-<<<<<<< HEAD
-	return func(s *ssService) error {
-		s.m = metrics
-		return nil
-=======
 	return func(s *ssService) {
 		s.m = metrics
->>>>>>> 9d126f9b
 	}
 }
 
 // WithReplayCache option function.
 func WithReplayCache(replayCache *ReplayCache) Option {
-<<<<<<< HEAD
-	return func(s *ssService) error {
-		s.replayCache = replayCache
-		return nil
-=======
 	return func(s *ssService) {
 		s.replayCache = replayCache
->>>>>>> 9d126f9b
 	}
 }
 
 // WithNatTimeout option function.
 func WithNatTimeout(natTimeout time.Duration) Option {
-<<<<<<< HEAD
-	return func(s *ssService) error {
-		s.natTimeout = natTimeout
-		return nil
-=======
 	return func(s *ssService) {
 		s.natTimeout = natTimeout
->>>>>>> 9d126f9b
 	}
 }
 
 // HandleStream handles a Shadowsocks stream-based connection.
 func (s *ssService) HandleStream(ctx context.Context, conn transport.StreamConn) {
-<<<<<<< HEAD
-	if s.sh == nil {
-		authFunc := NewShadowsocksStreamAuthenticator(
-			s.ciphers,
-			s.replayCache,
-			&ssConnMetrics{ServiceMetrics: s.m, proto: "tcp"},
-		)
-		// TODO: Register initial data metrics at zero.
-		s.sh = NewStreamHandler(authFunc, tcpReadTimeout)
-		if s.logger != nil {
-			s.sh.SetLogger(s.logger)
-		}
-	}
-=======
->>>>>>> 9d126f9b
 	connMetrics := s.m.AddOpenTCPConnection(conn)
 	s.sh.Handle(ctx, conn, connMetrics)
 }
 
 // HandlePacket handles a Shadowsocks packet connection.
 func (s *ssService) HandlePacket(conn net.PacketConn) {
-<<<<<<< HEAD
-	if s.ph == nil {
-		s.ph = NewPacketHandler(
-			s.natTimeout,
-			s.ciphers,
-			s.m,
-			&ssConnMetrics{ServiceMetrics: s.m, proto: "udp"},
-		)
-		if s.logger != nil {
-			s.ph.SetLogger(s.logger)
-		}
-	}
-=======
->>>>>>> 9d126f9b
 	s.ph.Handle(conn)
 }
 
