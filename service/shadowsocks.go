--- conflicted
+++ resolved
@@ -50,12 +50,8 @@
 type Option func(s *ssService)
 
 type ssService struct {
-<<<<<<< HEAD
 	logger      Logger
-	m           ServiceMetrics
-=======
 	metrics     ServiceMetrics
->>>>>>> 724260e9
 	ciphers     CipherList
 	natTimeout  time.Duration
 	replayCache *ReplayCache
@@ -80,21 +76,14 @@
 
 	// TODO: Register initial data metrics at zero.
 	s.sh = NewStreamHandler(
-<<<<<<< HEAD
-		NewShadowsocksStreamAuthenticator(s.ciphers, s.replayCache, &ssConnMetrics{ServiceMetrics: s.m, proto: "tcp"}, s.logger),
+		NewShadowsocksStreamAuthenticator(s.ciphers, s.replayCache, &ssConnMetrics{ServiceMetrics: s.metrics, proto: "tcp"}, s.logger),
 		tcpReadTimeout,
 	)
-	s.ph = NewPacketHandler(s.natTimeout, s.ciphers, s.m, &ssConnMetrics{ServiceMetrics: s.m, proto: "udp"})
+	s.ph = NewPacketHandler(s.natTimeout, s.ciphers, s.metrics, &ssConnMetrics{ServiceMetrics: s.metrics, proto: "udp"})
 	if s.logger != nil {
 		s.sh.SetLogger(s.logger)
 		s.ph.SetLogger(s.logger)
 	}
-=======
-		NewShadowsocksStreamAuthenticator(s.ciphers, s.replayCache, &ssConnMetrics{ServiceMetrics: s.metrics, proto: "tcp"}),
-		tcpReadTimeout,
-	)
-	s.ph = NewPacketHandler(s.natTimeout, s.ciphers, s.metrics, &ssConnMetrics{ServiceMetrics: s.metrics, proto: "udp"})
->>>>>>> 724260e9
 
 	return s, nil
 }
