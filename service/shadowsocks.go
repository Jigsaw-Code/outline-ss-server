--- conflicted
+++ resolved
@@ -28,9 +28,6 @@
 const (
 	// 59 seconds is most common timeout for servers that do not respond to invalid requests
 	tcpReadTimeout time.Duration = 59 * time.Second
-
-	// A UDP NAT timeout of at least 5 minutes is recommended in RFC 4787 Section 4.3.
-	defaultNatTimeout time.Duration = 5 * time.Minute
 )
 
 // ShadowsocksConnMetrics is used to report Shadowsocks related metrics on connections.
@@ -56,7 +53,6 @@
 	logger            *slog.Logger
 	metrics           ServiceMetrics
 	ciphers           CipherList
-	natTimeout        time.Duration
 	targetIPValidator onet.TargetIPValidator
 	replayCache       *ReplayCache
 
@@ -74,10 +70,6 @@
 		opt(s)
 	}
 
-	// If no NAT timeout is provided via options, use the recommended default.
-	if s.natTimeout == 0 {
-		s.natTimeout = defaultNatTimeout
-	}
 	// If no logger is provided via options, use a noop logger.
 	if s.logger == nil {
 		s.logger = noopLogger()
@@ -93,14 +85,10 @@
 	}
 	s.sh.SetLogger(s.logger)
 
-<<<<<<< HEAD
-	s.ph = NewPacketHandler(s.natTimeout, s.ciphers, &ssConnMetrics{ServiceMetrics: s.metrics, proto: "udp"})
-=======
-	s.ph = NewPacketHandler(s.natTimeout, s.ciphers, s.metrics, &ssConnMetrics{ServiceMetrics: s.metrics, proto: "udp"})
+	s.ph = NewPacketHandler(s.ciphers, &ssConnMetrics{ServiceMetrics: s.metrics, proto: "udp"})
 	if s.packetListener != nil {
 		s.ph.SetTargetPacketListener(s.packetListener)
 	}
->>>>>>> 98db5b42
 	s.ph.SetLogger(s.logger)
 
 	return s, nil
@@ -132,13 +120,6 @@
 func WithReplayCache(replayCache *ReplayCache) Option {
 	return func(s *ssService) {
 		s.replayCache = replayCache
-	}
-}
-
-// WithNatTimeout option function.
-func WithNatTimeout(natTimeout time.Duration) Option {
-	return func(s *ssService) {
-		s.natTimeout = natTimeout
 	}
 }
 
