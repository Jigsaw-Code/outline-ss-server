--- conflicted
+++ resolved
@@ -35,7 +35,6 @@
 	AddCipherSearch(accessKeyFound bool, timeToCipher time.Duration)
 }
 
-<<<<<<< HEAD
 type ServiceMetrics interface {
 	UDPMetrics
 	AddOpenTCPConnection(conn net.Conn) TCPConnMetrics
@@ -135,7 +134,8 @@
 	if cm.ServiceMetrics != nil {
 		cm.ServiceMetrics.AddCipherSearch(cm.proto, accessKeyFound, timeToCipher)
 	}
-=======
+}
+
 // NoOpShadowsocksConnMetrics is a [ShadowsocksConnMetrics] that doesn't do anything. Useful in tests
 // or if you don't want to track metrics.
 type NoOpShadowsocksConnMetrics struct{}
@@ -143,5 +143,4 @@
 var _ ShadowsocksConnMetrics = (*NoOpShadowsocksConnMetrics)(nil)
 
 func (m *NoOpShadowsocksConnMetrics) AddCipherSearch(accessKeyFound bool, timeToCipher time.Duration) {
->>>>>>> 655c3cce
 }