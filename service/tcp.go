// Copyright 2018 Jigsaw Operations LLC
//
// Licensed under the Apache License, Version 2.0 (the "License");
// you may not use this file except in compliance with the License.
// You may obtain a copy of the License at
//
//     https://www.apache.org/licenses/LICENSE-2.0
//
// Unless required by applicable law or agreed to in writing, software
// distributed under the License is distributed on an "AS IS" BASIS,
// WITHOUT WARRANTIES OR CONDITIONS OF ANY KIND, either express or implied.
// See the License for the specific language governing permissions and
// limitations under the License.

package service

import (
	"bufio"
	"bytes"
	"container/list"
	"context"
	"errors"
	"fmt"
	"io"
	"net"
	"net/netip"
	"sync"
	"syscall"
	"time"

	"github.com/Jigsaw-Code/outline-sdk/transport"
	"github.com/Jigsaw-Code/outline-sdk/transport/shadowsocks"
	"github.com/Jigsaw-Code/outline-ss-server/ipinfo"
	onet "github.com/Jigsaw-Code/outline-ss-server/net"
	"github.com/Jigsaw-Code/outline-ss-server/service/metrics"
	logging "github.com/op/go-logging"
	proxyproto "github.com/pires/go-proxyproto"
	"github.com/shadowsocks/go-shadowsocks2/socks"
)

// TCPMetrics is used to report metrics on TCP connections.
type TCPMetrics interface {
	ipinfo.IPInfoMap

	// TCP metrics
	AddOpenTCPConnection(clientInfo ipinfo.IPInfo)
	AddAuthenticatedTCPConnection(clientAddr net.Addr, accessKey string)
	AddClosedTCPConnection(clientInfo ipinfo.IPInfo, clientAddr net.Addr, accessKey string, status string, data metrics.ProxyMetrics, duration time.Duration)
	AddTCPProbe(status, drainResult string, listenerId string, clientProxyBytes int64)
}

func remoteIP(conn net.Conn) netip.Addr {
	addr := conn.RemoteAddr()
	if addr == nil {
		return netip.Addr{}
	}
	if tcpaddr, ok := addr.(*net.TCPAddr); ok {
		return tcpaddr.AddrPort().Addr()
	}
	addrPort, err := netip.ParseAddrPort(addr.String())
	if err == nil {
		return addrPort.Addr()
	}
	return netip.Addr{}
}

// Wrapper for logger.Debugf during TCP access key searches.
func debugTCP(cipherID, template string, val interface{}) {
	// This is an optimization to reduce unnecessary allocations due to an interaction
	// between Go's inlining/escape analysis and varargs functions like logger.Debugf.
	if logger.IsEnabledFor(logging.DEBUG) {
		logger.Debugf("TCP(%s): "+template, cipherID, val)
	}
}

// bytesForKeyFinding is the number of bytes to read for finding the AccessKey.
// Is must satisfy provided >= bytesForKeyFinding >= required for every cipher in the list.
// provided = saltSize + 2 + 2 * cipher.TagSize, the minimum number of bytes we will see in a valid connection
// required = saltSize + 2 + cipher.TagSize, the number of bytes needed to authenticate the connection.
const bytesForKeyFinding = 50

func findAccessKey(clientReader io.Reader, clientIP netip.Addr, cipherList CipherList) (*CipherEntry, io.Reader, []byte, time.Duration, error) {
	// We snapshot the list because it may be modified while we use it.
	ciphers := cipherList.SnapshotForClientIP(clientIP)
	firstBytes := make([]byte, bytesForKeyFinding)
	if n, err := io.ReadFull(clientReader, firstBytes); err != nil {
		return nil, clientReader, nil, 0, fmt.Errorf("reading header failed after %d bytes: %w", n, err)
	}

	findStartTime := time.Now()
	entry, elt := findEntry(firstBytes, ciphers)
	timeToCipher := time.Since(findStartTime)
	if entry == nil {
		// TODO: Ban and log client IPs with too many failures too quick to protect against DoS.
		return nil, clientReader, nil, timeToCipher, fmt.Errorf("could not find valid TCP cipher")
	}

	// Move the active cipher to the front, so that the search is quicker next time.
	cipherList.MarkUsedByClientIP(elt, clientIP)
	salt := firstBytes[:entry.CryptoKey.SaltSize()]
	return entry, io.MultiReader(bytes.NewReader(firstBytes), clientReader), salt, timeToCipher, nil
}

// Implements a trial decryption search.  This assumes that all ciphers are AEAD.
func findEntry(firstBytes []byte, ciphers []*list.Element) (*CipherEntry, *list.Element) {
	// To hold the decrypted chunk length.
	chunkLenBuf := [2]byte{}
	for ci, elt := range ciphers {
		entry := elt.Value.(*CipherEntry)
		cryptoKey := entry.CryptoKey
		_, err := shadowsocks.Unpack(chunkLenBuf[:0], firstBytes[:cryptoKey.SaltSize()+2+cryptoKey.TagSize()], cryptoKey)
		if err != nil {
			debugTCP(entry.ID, "Failed to decrypt length: %v", err)
			continue
		}
		debugTCP(entry.ID, "Found cipher at index %d", ci)
		return entry, elt
	}
	return nil, nil
}

type StreamAuthenticateFunc func(clientConn transport.StreamConn) (string, transport.StreamConn, *onet.ConnectionError)

// ShadowsocksTCPMetrics is used to report Shadowsocks metrics on TCP connections.
type ShadowsocksTCPMetrics interface {
	// Shadowsocks TCP metrics
	AddTCPCipherSearch(accessKeyFound bool, timeToCipher time.Duration)
}

// NewShadowsocksStreamAuthenticator creates a stream authenticator that uses Shadowsocks.
// TODO(fortuna): Offer alternative transports.
func NewShadowsocksStreamAuthenticator(ciphers CipherList, replayCache *ReplayCache, metrics ShadowsocksTCPMetrics) StreamAuthenticateFunc {
	return func(clientConn transport.StreamConn) (string, transport.StreamConn, *onet.ConnectionError) {
		// Find the cipher and acess key id.
		cipherEntry, clientReader, clientSalt, timeToCipher, keyErr := findAccessKey(clientConn, remoteIP(clientConn), ciphers)
		metrics.AddTCPCipherSearch(keyErr == nil, timeToCipher)
		if keyErr != nil {
			const status = "ERR_CIPHER"
			return "", nil, onet.NewConnectionError(status, "Failed to find a valid cipher", keyErr)
		}
		var id string
		if cipherEntry != nil {
			id = cipherEntry.ID
		}

		// Check if the connection is a replay.
		isServerSalt := cipherEntry.SaltGenerator.IsServerSalt(clientSalt)
		// Only check the cache if findAccessKey succeeded and the salt is unrecognized.
		if isServerSalt || !replayCache.Add(cipherEntry.ID, clientSalt) {
			var status string
			if isServerSalt {
				status = "ERR_REPLAY_SERVER"
			} else {
				status = "ERR_REPLAY_CLIENT"
			}
			return id, nil, onet.NewConnectionError(status, "Replay detected", nil)
		}

		ssr := shadowsocks.NewReader(clientReader, cipherEntry.CryptoKey)
		ssw := shadowsocks.NewWriter(clientConn, cipherEntry.CryptoKey)
		ssw.SetSaltGenerator(cipherEntry.SaltGenerator)
		return id, transport.WrapConn(clientConn, ssr, ssw), nil
	}
}

type streamHandler struct {
	listenerId   string
	m            TCPMetrics
	readTimeout  time.Duration
	authenticate StreamAuthenticateFunc
	dialer       transport.StreamDialer
}

// NewStreamHandler creates a StreamHandler
func NewStreamHandler(authenticate StreamAuthenticateFunc, m TCPMetrics, timeout time.Duration) StreamHandler {
	return &streamHandler{
		m:            m,
		readTimeout:  timeout,
		authenticate: authenticate,
		dialer:       defaultDialer,
	}
}

var defaultDialer = makeValidatingTCPStreamDialer(onet.RequirePublicIP)

func makeValidatingTCPStreamDialer(targetIPValidator onet.TargetIPValidator) transport.StreamDialer {
	return &transport.TCPDialer{Dialer: net.Dialer{Control: func(network, address string, c syscall.RawConn) error {
		ip, _, _ := net.SplitHostPort(address)
		return targetIPValidator(net.ParseIP(ip))
	}}}
}

<<<<<<< HEAD
// TCPHandler is a Shadowsocks TCP service that can be started and stopped.
type TCPHandler interface {
	Handle(ctx context.Context, conn ClientStreamConn)
=======
// StreamHandler is a handler that handles stream connections.
type StreamHandler interface {
	Handle(ctx context.Context, conn transport.StreamConn)
>>>>>>> f9432d23
	// SetTargetDialer sets the [transport.StreamDialer] to be used to connect to target addresses.
	SetTargetDialer(dialer transport.StreamDialer)
}

func (s *streamHandler) SetTargetDialer(dialer transport.StreamDialer) {
	s.dialer = dialer
}

func ensureConnectionError(err error, fallbackStatus string, fallbackMsg string) *onet.ConnectionError {
	if err == nil {
		return nil
	}
	var connErr *onet.ConnectionError
	if errors.As(err, &connErr) {
		return connErr
	} else {
		return onet.NewConnectionError(fallbackStatus, fallbackMsg, err)
	}
}

<<<<<<< HEAD
// ClientStreamConn wraps a [transport.StreamConn] and sets the client source of the connection.
// This is useful for handling the PROXY protocol where the RemoteAddr() points to the
// server/load balancer address and we need the perceived source of the connection.
type ClientStreamConn interface {
	transport.StreamConn
	ClientAddr() net.Addr
}

type clientStreamConn struct {
	transport.StreamConn
	clientAddr net.Addr
}

func (c *clientStreamConn) ClientAddr() net.Addr {
	if c.clientAddr != nil {
		return c.clientAddr
	}
	return c.StreamConn.RemoteAddr()
}

// StreamListener wraps a [net.Listener].
type StreamListener struct {
	net.Listener
}

// Accept waits for and returns the next incoming connection.
func (l *StreamListener) Accept() (ClientStreamConn, error) {
	c, err := l.Listener.Accept()
	if err != nil {
		return nil, err
	}
	c.(*net.TCPConn).SetKeepAlive(true)
	return &clientStreamConn{StreamConn: c.(transport.StreamConn)}, nil
}

// ProxyListener wraps a [StreamListener] and fetches the source of the connection from the PROXY
// protocol header string. See https://www.haproxy.org/download/1.8/doc/proxy-protocol.txt.
type ProxyListener struct {
	StreamListener
}

// Accept waits for the next incoming connection, parses the client IP from the PROXY protocol
// header, and adds it to the connection.
func (l *ProxyListener) Accept() (ClientStreamConn, error) {
	conn, err := l.StreamListener.Accept()
	if err != nil {
		return nil, err
	}
	r := bufio.NewReader(conn)
	h, err := proxyproto.Read(r)
	if err == proxyproto.ErrNoProxyProtocol {
		logger.Warningf("Received connection from %v without proxy header.", conn.RemoteAddr())
		return conn, nil
	}
	if err != nil {
		return nil, fmt.Errorf("error parsing proxy header: %v", err)
	}
	return &clientStreamConn{StreamConn: conn, clientAddr: h.SourceAddr}, nil
}

type StreamAccepter func() (ClientStreamConn, error)

func WrapStreamListener[T transport.StreamConn](f func() (T, error)) StreamAccepter {
	return func() (ClientStreamConn, error) {
		c, err := f()
		return &clientStreamConn{StreamConn: c}, err
	}
}

type StreamHandler func(ctx context.Context, conn ClientStreamConn)
=======
type StreamAcceptFunc func() (transport.StreamConn, error)

func WrapStreamAcceptFunc[T transport.StreamConn](f func() (T, error)) StreamAcceptFunc {
	return func() (transport.StreamConn, error) {
		return f()
	}
}

type StreamHandleFunc func(ctx context.Context, conn transport.StreamConn)
>>>>>>> f9432d23

// StreamServe repeatedly calls `accept` to obtain connections and `handle` to handle them until
// accept() returns [ErrClosed]. When that happens, all connection handlers will be notified
// via their [context.Context]. StreamServe will return after all pending handlers return.
<<<<<<< HEAD
func StreamServe(accept StreamAccepter, handle StreamHandler) {
=======
func StreamServe(accept StreamAcceptFunc, handle StreamHandleFunc) {
>>>>>>> f9432d23
	var running sync.WaitGroup
	defer running.Wait()
	ctx, contextCancel := context.WithCancel(context.Background())
	defer contextCancel()
	for {
		clientConn, err := accept()
		if err != nil {
			if errors.Is(err, net.ErrClosed) {
				break
			}
			logger.Warningf("Accept failed: %v. Continuing to listen.", err)
			continue
		}

		running.Add(1)
		go func() {
			defer running.Done()
			defer clientConn.Close()
			defer func() {
				if r := recover(); r != nil {
					logger.Warningf("Panic in TCP handler: %v. Continuing to listen.", r)
				}
			}()
			handle(ctx, clientConn)
		}()
	}
}

<<<<<<< HEAD
func (h *tcpHandler) Handle(ctx context.Context, clientConn ClientStreamConn) {
	clientInfo, err := ipinfo.GetIPInfoFromAddr(h.m, clientConn.ClientAddr())
=======
func (h *streamHandler) Handle(ctx context.Context, clientConn transport.StreamConn) {
	clientInfo, err := ipinfo.GetIPInfoFromAddr(h.m, clientConn.RemoteAddr())
>>>>>>> f9432d23
	if err != nil {
		logger.Warningf("Failed client info lookup: %v", err)
	}
	logger.Debugf("Got info \"%#v\" for IP %v", clientInfo, clientConn.ClientAddr().String())
	h.m.AddOpenTCPConnection(clientInfo)
	var proxyMetrics metrics.ProxyMetrics
	measuredClientConn := metrics.MeasureConn(clientConn, &proxyMetrics.ProxyClient, &proxyMetrics.ClientProxy)
	connStart := time.Now()

	id, connError := h.handleConnection(ctx, measuredClientConn, &proxyMetrics)

	connDuration := time.Since(connStart)
	status := "OK"
	if connError != nil {
		status = connError.Status
		logger.Debugf("TCP Error: %v: %v", connError.Message, connError.Cause)
	}
	h.m.AddClosedTCPConnection(clientInfo, clientConn.ClientAddr(), id, status, proxyMetrics, connDuration)
	measuredClientConn.Close() // Closing after the metrics are added aids integration testing.
	logger.Debugf("Done with status %v, duration %v", status, connDuration)
}

func getProxyRequest(clientConn transport.StreamConn) (string, error) {
	// TODO(fortuna): Use Shadowsocks proxy, HTTP CONNECT or SOCKS5 based on first byte:
	// case 1, 3 or 4: Shadowsocks (address type)
	// case 5: SOCKS5 (protocol version)
	// case "C": HTTP CONNECT (first char of method)
	tgtAddr, err := socks.ReadAddr(clientConn)
	if err != nil {
		return "", err
	}
	return tgtAddr.String(), nil
}

func proxyConnection(ctx context.Context, dialer transport.StreamDialer, tgtAddr string, clientConn transport.StreamConn) *onet.ConnectionError {
	tgtConn, dialErr := dialer.DialStream(ctx, tgtAddr)
	if dialErr != nil {
		// We don't drain so dial errors and invalid addresses are communicated quickly.
		return ensureConnectionError(dialErr, "ERR_CONNECT", "Failed to connect to target")
	}
	defer tgtConn.Close()
	logger.Debugf("proxy %s <-> %s", clientConn.RemoteAddr().String(), tgtConn.RemoteAddr().String())

	fromClientErrCh := make(chan error)
	go func() {
		_, fromClientErr := io.Copy(tgtConn, clientConn)
		if fromClientErr != nil {
			// Drain to prevent a close in the case of a cipher error.
			io.Copy(io.Discard, clientConn)
		}
		clientConn.CloseRead()
		// Send FIN to target.
		// We must do this after the drain is completed, otherwise the target will close its
		// connection with the proxy, which will, in turn, close the connection with the client.
		tgtConn.CloseWrite()
		fromClientErrCh <- fromClientErr
	}()
	_, fromTargetErr := io.Copy(clientConn, tgtConn)
	// Send FIN to client.
	clientConn.CloseWrite()
	tgtConn.CloseRead()

	fromClientErr := <-fromClientErrCh
	if fromClientErr != nil {
		return onet.NewConnectionError("ERR_RELAY_CLIENT", "Failed to relay traffic from client", fromClientErr)
	}
	if fromTargetErr != nil {
		return onet.NewConnectionError("ERR_RELAY_TARGET", "Failed to relay traffic from target", fromTargetErr)
	}
	return nil
}

func (h *streamHandler) handleConnection(ctx context.Context, outerConn transport.StreamConn, proxyMetrics *metrics.ProxyMetrics) (string, *onet.ConnectionError) {
	// Set a deadline to receive the address to the target.
	readDeadline := time.Now().Add(h.readTimeout)
	if deadline, ok := ctx.Deadline(); ok {
		outerConn.SetDeadline(deadline)
		if deadline.Before(readDeadline) {
			readDeadline = deadline
		}
	}
	outerConn.SetReadDeadline(readDeadline)

	id, innerConn, authErr := h.authenticate(outerConn)
	if authErr != nil {
		// Drain to protect against probing attacks.
		h.absorbProbe(outerConn, outerConn.LocalAddr().String(), authErr.Status, proxyMetrics)
		return id, authErr
	}
	h.m.AddAuthenticatedTCPConnection(outerConn.RemoteAddr(), id)

	// Read target address and dial it.
	tgtAddr, err := getProxyRequest(innerConn)
	// Clear the deadline for the target address
	outerConn.SetReadDeadline(time.Time{})
	if err != nil {
		// Drain to prevent a close on cipher error.
		io.Copy(io.Discard, outerConn)
		return id, onet.NewConnectionError("ERR_READ_ADDRESS", "Failed to get target address", err)
	}

	dialer := transport.FuncStreamDialer(func(ctx context.Context, addr string) (transport.StreamConn, error) {
		tgtConn, err := h.dialer.DialStream(ctx, tgtAddr)
		if err != nil {
			return nil, err
		}
		tgtConn = metrics.MeasureConn(tgtConn, &proxyMetrics.ProxyTarget, &proxyMetrics.TargetProxy)
		return tgtConn, nil
	})
	return id, proxyConnection(ctx, dialer, tgtAddr, innerConn)
}

// Keep the connection open until we hit the authentication deadline to protect against probing attacks
// `proxyMetrics` is a pointer because its value is being mutated by `clientConn`.
func (h *streamHandler) absorbProbe(clientConn io.ReadCloser, addr, status string, proxyMetrics *metrics.ProxyMetrics) {
	// This line updates proxyMetrics.ClientProxy before it's used in AddTCPProbe.
	_, drainErr := io.Copy(io.Discard, clientConn) // drain socket
	drainResult := drainErrToString(drainErr)
	logger.Debugf("Drain error: %v, drain result: %v", drainErr, drainResult)
	h.m.AddTCPProbe(status, drainResult, addr, proxyMetrics.ClientProxy)
}

func drainErrToString(drainErr error) string {
	netErr, ok := drainErr.(net.Error)
	switch {
	case drainErr == nil:
		return "eof"
	case ok && netErr.Timeout():
		return "timeout"
	default:
		return "other"
	}
}

// NoOpTCPMetrics is a [TCPMetrics] that doesn't do anything. Useful in tests
// or if you don't want to track metrics.
type NoOpTCPMetrics struct{}

var _ TCPMetrics = (*NoOpTCPMetrics)(nil)

func (m *NoOpTCPMetrics) AddClosedTCPConnection(clientInfo ipinfo.IPInfo, clientAddr net.Addr, accessKey string, status string, data metrics.ProxyMetrics, duration time.Duration) {
}
func (m *NoOpTCPMetrics) GetIPInfo(net.IP) (ipinfo.IPInfo, error) {
	return ipinfo.IPInfo{}, nil
}
func (m *NoOpTCPMetrics) AddOpenTCPConnection(clientInfo ipinfo.IPInfo) {}
func (m *NoOpTCPMetrics) AddAuthenticatedTCPConnection(clientAddr net.Addr, accessKey string) {
}
func (m *NoOpTCPMetrics) AddTCPProbe(status, drainResult string, listenerId string, clientProxyBytes int64) {
}
func (m *NoOpTCPMetrics) AddTCPCipherSearch(accessKeyFound bool, timeToCipher time.Duration) {}<|MERGE_RESOLUTION|>--- conflicted
+++ resolved
@@ -15,7 +15,6 @@
 package service
 
 import (
-	"bufio"
 	"bytes"
 	"container/list"
 	"context"
@@ -34,7 +33,6 @@
 	onet "github.com/Jigsaw-Code/outline-ss-server/net"
 	"github.com/Jigsaw-Code/outline-ss-server/service/metrics"
 	logging "github.com/op/go-logging"
-	proxyproto "github.com/pires/go-proxyproto"
 	"github.com/shadowsocks/go-shadowsocks2/socks"
 )
 
@@ -164,7 +162,6 @@
 }
 
 type streamHandler struct {
-	listenerId   string
 	m            TCPMetrics
 	readTimeout  time.Duration
 	authenticate StreamAuthenticateFunc
@@ -190,15 +187,9 @@
 	}}}
 }
 
-<<<<<<< HEAD
-// TCPHandler is a Shadowsocks TCP service that can be started and stopped.
-type TCPHandler interface {
-	Handle(ctx context.Context, conn ClientStreamConn)
-=======
 // StreamHandler is a handler that handles stream connections.
 type StreamHandler interface {
-	Handle(ctx context.Context, conn transport.StreamConn)
->>>>>>> f9432d23
+	Handle(ctx context.Context, conn ClientStreamConn)
 	// SetTargetDialer sets the [transport.StreamDialer] to be used to connect to target addresses.
 	SetTargetDialer(dialer transport.StreamDialer)
 }
@@ -219,97 +210,21 @@
 	}
 }
 
-<<<<<<< HEAD
-// ClientStreamConn wraps a [transport.StreamConn] and sets the client source of the connection.
-// This is useful for handling the PROXY protocol where the RemoteAddr() points to the
-// server/load balancer address and we need the perceived source of the connection.
-type ClientStreamConn interface {
-	transport.StreamConn
-	ClientAddr() net.Addr
-}
-
-type clientStreamConn struct {
-	transport.StreamConn
-	clientAddr net.Addr
-}
-
-func (c *clientStreamConn) ClientAddr() net.Addr {
-	if c.clientAddr != nil {
-		return c.clientAddr
-	}
-	return c.StreamConn.RemoteAddr()
-}
-
-// StreamListener wraps a [net.Listener].
-type StreamListener struct {
-	net.Listener
-}
-
-// Accept waits for and returns the next incoming connection.
-func (l *StreamListener) Accept() (ClientStreamConn, error) {
-	c, err := l.Listener.Accept()
-	if err != nil {
-		return nil, err
-	}
-	c.(*net.TCPConn).SetKeepAlive(true)
-	return &clientStreamConn{StreamConn: c.(transport.StreamConn)}, nil
-}
-
-// ProxyListener wraps a [StreamListener] and fetches the source of the connection from the PROXY
-// protocol header string. See https://www.haproxy.org/download/1.8/doc/proxy-protocol.txt.
-type ProxyListener struct {
-	StreamListener
-}
-
-// Accept waits for the next incoming connection, parses the client IP from the PROXY protocol
-// header, and adds it to the connection.
-func (l *ProxyListener) Accept() (ClientStreamConn, error) {
-	conn, err := l.StreamListener.Accept()
-	if err != nil {
-		return nil, err
-	}
-	r := bufio.NewReader(conn)
-	h, err := proxyproto.Read(r)
-	if err == proxyproto.ErrNoProxyProtocol {
-		logger.Warningf("Received connection from %v without proxy header.", conn.RemoteAddr())
-		return conn, nil
-	}
-	if err != nil {
-		return nil, fmt.Errorf("error parsing proxy header: %v", err)
-	}
-	return &clientStreamConn{StreamConn: conn, clientAddr: h.SourceAddr}, nil
-}
-
-type StreamAccepter func() (ClientStreamConn, error)
-
-func WrapStreamListener[T transport.StreamConn](f func() (T, error)) StreamAccepter {
+type StreamAcceptFunc func() (ClientStreamConn, error)
+
+func WrapStreamAcceptFunc[T transport.StreamConn](f func() (T, error)) StreamAcceptFunc {
 	return func() (ClientStreamConn, error) {
 		c, err := f()
 		return &clientStreamConn{StreamConn: c}, err
 	}
 }
 
-type StreamHandler func(ctx context.Context, conn ClientStreamConn)
-=======
-type StreamAcceptFunc func() (transport.StreamConn, error)
-
-func WrapStreamAcceptFunc[T transport.StreamConn](f func() (T, error)) StreamAcceptFunc {
-	return func() (transport.StreamConn, error) {
-		return f()
-	}
-}
-
-type StreamHandleFunc func(ctx context.Context, conn transport.StreamConn)
->>>>>>> f9432d23
+type StreamHandleFunc func(ctx context.Context, conn ClientStreamConn)
 
 // StreamServe repeatedly calls `accept` to obtain connections and `handle` to handle them until
 // accept() returns [ErrClosed]. When that happens, all connection handlers will be notified
 // via their [context.Context]. StreamServe will return after all pending handlers return.
-<<<<<<< HEAD
-func StreamServe(accept StreamAccepter, handle StreamHandler) {
-=======
 func StreamServe(accept StreamAcceptFunc, handle StreamHandleFunc) {
->>>>>>> f9432d23
 	var running sync.WaitGroup
 	defer running.Wait()
 	ctx, contextCancel := context.WithCancel(context.Background())
@@ -338,13 +253,8 @@
 	}
 }
 
-<<<<<<< HEAD
-func (h *tcpHandler) Handle(ctx context.Context, clientConn ClientStreamConn) {
+func (h *streamHandler) Handle(ctx context.Context, clientConn ClientStreamConn) {
 	clientInfo, err := ipinfo.GetIPInfoFromAddr(h.m, clientConn.ClientAddr())
-=======
-func (h *streamHandler) Handle(ctx context.Context, clientConn transport.StreamConn) {
-	clientInfo, err := ipinfo.GetIPInfoFromAddr(h.m, clientConn.RemoteAddr())
->>>>>>> f9432d23
 	if err != nil {
 		logger.Warningf("Failed client info lookup: %v", err)
 	}
