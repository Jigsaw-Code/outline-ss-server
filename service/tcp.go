--- conflicted
+++ resolved
@@ -170,14 +170,9 @@
 }
 
 // NewTCPService creates a TCPService
-<<<<<<< HEAD
-func NewTCPHandler(authenticate StreamAuthenticateFunc, m TCPMetrics, timeout time.Duration) TCPHandler {
-	return &tcpHandler{
-=======
 func NewTCPHandler(listenerId string, authenticate StreamAuthenticateFunc, m TCPMetrics, timeout time.Duration) TCPHandler {
 	return &tcpHandler{
 		listenerId:   listenerId,
->>>>>>> 1b8e9038
 		m:            m,
 		readTimeout:  timeout,
 		authenticate: authenticate,
