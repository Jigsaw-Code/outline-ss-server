--- conflicted
+++ resolved
@@ -235,11 +235,7 @@
 			if errors.Is(err, net.ErrClosed) {
 				break
 			}
-<<<<<<< HEAD
-			logger.Warningf("Accept failed: %v. Continuing to listen.", err)
-=======
-			slog.Warn("AcceptTCP failed. Continuing to listen.", "err", err)
->>>>>>> 0f6ad5b5
+			slog.Warn("Accept failed. Continuing to listen.", "err", err)
 			continue
 		}
 
