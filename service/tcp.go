// Copyright 2018 Jigsaw Operations LLC
//
// Licensed under the Apache License, Version 2.0 (the "License");
// you may not use this file except in compliance with the License.
// You may obtain a copy of the License at
//
//     https://www.apache.org/licenses/LICENSE-2.0
//
// Unless required by applicable law or agreed to in writing, software
// distributed under the License is distributed on an "AS IS" BASIS,
// WITHOUT WARRANTIES OR CONDITIONS OF ANY KIND, either express or implied.
// See the License for the specific language governing permissions and
// limitations under the License.

package service

import (
	"bytes"
	"container/list"
	"errors"
	"fmt"
	"io"
	"io/ioutil"
	"net"
	"sync"
	"syscall"
	"time"

	"github.com/Jigsaw-Code/outline-internal-sdk/transport"
	onet "github.com/Jigsaw-Code/outline-ss-server/net"
	"github.com/Jigsaw-Code/outline-ss-server/service/metrics"
	ss "github.com/Jigsaw-Code/outline-ss-server/shadowsocks"
	logging "github.com/op/go-logging"
	"github.com/shadowsocks/go-shadowsocks2/socks"
)

func remoteIP(conn net.Conn) net.IP {
	addr := conn.RemoteAddr()
	if addr == nil {
		return nil
	}
	if tcpaddr, ok := addr.(*net.TCPAddr); ok {
		return tcpaddr.IP
	}
	ipstr, _, err := net.SplitHostPort(addr.String())
	if err == nil {
		return net.ParseIP(ipstr)
	}
	return nil
}

// Wrapper for logger.Debugf during TCP access key searches.
func debugTCP(cipherID, template string, val interface{}) {
	// This is an optimization to reduce unnecessary allocations due to an interaction
	// between Go's inlining/escape analysis and varargs functions like logger.Debugf.
	if logger.IsEnabledFor(logging.DEBUG) {
		logger.Debugf("TCP(%s): "+template, cipherID, val)
	}
}

// bytesForKeyFinding is the number of bytes to read for finding the AccessKey.
// Is must satisfy provided >= bytesForKeyFinding >= required for every cipher in the list.
// provided = saltSize + 2 + 2 * cipher.TagSize, the minimum number of bytes we will see in a valid connection
// required = saltSize + 2 + cipher.TagSize, the number of bytes needed to authenticate the connection.
const bytesForKeyFinding = 50

func findAccessKey(clientReader io.Reader, clientIP net.IP, cipherList CipherList) (*CipherEntry, io.Reader, []byte, time.Duration, error) {
	// We snapshot the list because it may be modified while we use it.
	ciphers := cipherList.SnapshotForClientIP(clientIP)
	firstBytes := make([]byte, bytesForKeyFinding)
	if n, err := io.ReadFull(clientReader, firstBytes); err != nil {
		return nil, clientReader, nil, 0, fmt.Errorf("reading header failed after %d bytes: %w", n, err)
	}

	findStartTime := time.Now()
	entry, elt := findEntry(firstBytes, ciphers)
	timeToCipher := time.Now().Sub(findStartTime)
	if entry == nil {
		// TODO: Ban and log client IPs with too many failures too quick to protect against DoS.
		return nil, clientReader, nil, timeToCipher, fmt.Errorf("could not find valid TCP cipher")
	}

	// Move the active cipher to the front, so that the search is quicker next time.
	cipherList.MarkUsedByClientIP(elt, clientIP)
	salt := firstBytes[:entry.Cipher.SaltSize()]
	return entry, io.MultiReader(bytes.NewReader(firstBytes), clientReader), salt, timeToCipher, nil
}

// Implements a trial decryption search.  This assumes that all ciphers are AEAD.
func findEntry(firstBytes []byte, ciphers []*list.Element) (*CipherEntry, *list.Element) {
	// To hold the decrypted chunk length.
	chunkLenBuf := [2]byte{}
	for ci, elt := range ciphers {
		entry := elt.Value.(*CipherEntry)
		id, cipher := entry.ID, entry.Cipher
		saltsize := cipher.SaltSize()
		salt := firstBytes[:saltsize]
		cipherTextLength := 2 + cipher.TagSize()
		cipherText := firstBytes[saltsize : saltsize+cipherTextLength]
		_, err := ss.DecryptOnce(cipher, salt, chunkLenBuf[:0], cipherText)
		if err != nil {
			debugTCP(id, "Failed to decrypt length: %v", err)
			continue
		}
		debugTCP(id, "Found cipher at index %d", ci)
		// Move the active cipher to the front, so that the search is quicker next time.
		return entry, elt
	}
	return nil, nil
}

type tcpService struct {
	mu          sync.RWMutex // Protects .listeners and .stopped
	listener    *net.TCPListener
	stopped     bool
	ciphers     CipherList
	m           metrics.ShadowsocksMetrics
	running     sync.WaitGroup
	readTimeout time.Duration
	// `replayCache` is a pointer to SSServer.replayCache, to share the cache among all ports.
	replayCache       *ReplayCache
	targetIPValidator onet.TargetIPValidator
}

// NewTCPService creates a TCPService
// `replayCache` is a pointer to SSServer.replayCache, to share the cache among all ports.
func NewTCPService(ciphers CipherList, replayCache *ReplayCache, m metrics.ShadowsocksMetrics, timeout time.Duration) TCPService {
	return &tcpService{
		ciphers:           ciphers,
		m:                 m,
		readTimeout:       timeout,
		replayCache:       replayCache,
		targetIPValidator: onet.RequirePublicIP,
	}
}

// TCPService is a Shadowsocks TCP service that can be started and stopped.
type TCPService interface {
	// SetTargetIPValidator sets the function to be used to validate the target IP addresses.
	SetTargetIPValidator(targetIPValidator onet.TargetIPValidator)
	// Serve adopts the listener, which will be closed before Serve returns.  Serve returns an error unless Stop() was called.
	Serve(listener *net.TCPListener) error
	// Stop closes the listener but does not interfere with existing connections.
	Stop() error
	// GracefulStop calls Stop(), and then blocks until all resources have been cleaned up.
	GracefulStop() error
}

func (s *tcpService) SetTargetIPValidator(targetIPValidator onet.TargetIPValidator) {
	s.targetIPValidator = targetIPValidator
}

func dialTarget(tgtAddr socks.Addr, proxyMetrics *metrics.ProxyMetrics, targetIPValidator onet.TargetIPValidator) (onet.DuplexConn, *onet.ConnectionError) {
	var ipError *onet.ConnectionError
	dialer := net.Dialer{Control: func(network, address string, c syscall.RawConn) error {
		ip, _, _ := net.SplitHostPort(address)
		ipError = targetIPValidator(net.ParseIP(ip))
		if ipError != nil {
			return errors.New(ipError.Message)
		}
		return nil
	}}
	tgtConn, err := dialer.Dial("tcp", tgtAddr.String())
	if ipError != nil {
		return nil, ipError
	} else if err != nil {
		return nil, onet.NewConnectionError("ERR_CONNECT", "Failed to connect to target", err)
	}
	tgtTCPConn := tgtConn.(*net.TCPConn)
	tgtTCPConn.SetKeepAlive(true)
	return metrics.MeasureConn(tgtTCPConn, &proxyMetrics.ProxyTarget, &proxyMetrics.TargetProxy), nil
}

func (s *tcpService) Serve(listener *net.TCPListener) error {
	s.mu.Lock()
	if s.listener != nil {
		s.mu.Unlock()
		listener.Close()
		return errors.New("Serve called twice. It must be called only once")
	}
	if s.stopped {
		s.mu.Unlock()
		return listener.Close()
	}
	s.listener = listener
	s.running.Add(1)
	s.mu.Unlock()

	defer s.running.Done()
	for {
		clientTCPConn, err := listener.AcceptTCP()
		if err != nil {
			s.mu.RLock()
			stopped := s.stopped
			s.mu.RUnlock()
			if stopped {
				return nil
			}
			logger.Warningf("AcceptTCP failed: %v. Continuing.", err)
			continue
		}

		s.running.Add(1)
		go func() {
			defer s.running.Done()
			defer func() {
				if r := recover(); r != nil {
					logger.Warningf("Panic in TCP handler: %v. Continuing.", r)
				}
			}()

			clientTCPConn.SetKeepAlive(true)
			clientLocation, err := s.m.GetLocation(clientTCPConn.RemoteAddr())
			if err != nil {
				logger.Warningf("Failed location lookup: %v", err)
			}
			logger.Debugf("Got location \"%v\" for IP %v", clientLocation, clientTCPConn.RemoteAddr().String())
			s.m.AddOpenTCPConnection(clientLocation)
			var proxyMetrics metrics.ProxyMetrics
			clientConn := metrics.MeasureConn(clientTCPConn, &proxyMetrics.ProxyClient, &proxyMetrics.ClientProxy)
			connStart := time.Now()

			id, connError := s.handleConnection(listener.Addr().(*net.TCPAddr).Port, clientConn, &proxyMetrics)

			connDuration := time.Now().Sub(connStart)
			status := "OK"
			if connError != nil {
				status = connError.Status
				logger.Debugf("TCP Error: %v: %v", connError.Message, connError.Cause)
			}
			s.m.AddClosedTCPConnection(clientLocation, id, status, proxyMetrics, connDuration)
			clientConn.Close() // Closing after the metrics are added aids integration testing.
			logger.Debugf("Done with status %v, duration %v", status, connDuration)
		}()
	}
}

func (s *tcpService) handleConnection(listenerPort int, clientConn transport.StreamConn, proxyMetrics *metrics.ProxyMetrics) (string, *onet.ConnectionError) {
	// Set a deadline to receive the address to the target.
	clientConn.SetReadDeadline(time.Now().Add(s.readTimeout))

	// 1. Find the cipher and acess key id.
	cipherEntry, clientReader, clientSalt, timeToCipher, keyErr := findAccessKey(clientConn, remoteIP(clientConn), s.ciphers)
	s.m.AddTCPCipherSearch(keyErr == nil, timeToCipher)
	if keyErr != nil {
		logger.Debugf("Failed to find a valid cipher after reading %v bytes: %v", proxyMetrics.ClientProxy, keyErr)
		const status = "ERR_CIPHER"
		s.absorbProbe(listenerPort, clientConn, status, proxyMetrics)
		return "", onet.NewConnectionError(status, "Failed to find a valid cipher", keyErr)
	}
	var id string
	if cipherEntry != nil {
		id = cipherEntry.ID
	}

	// 2. Check if the connection is a replay.
	isServerSalt := cipherEntry.SaltGenerator.IsServerSalt(clientSalt)
	// Only check the cache if findAccessKey succeeded and the salt is unrecognized.
	if isServerSalt || !s.replayCache.Add(cipherEntry.ID, clientSalt) {
		var status string
		if isServerSalt {
			status = "ERR_REPLAY_SERVER"
		} else {
			status = "ERR_REPLAY_CLIENT"
		}
		s.absorbProbe(listenerPort, clientConn, status, proxyMetrics)
		logger.Debugf(status+": %v sent %d bytes", clientConn.RemoteAddr(), proxyMetrics.ClientProxy)
		return id, onet.NewConnectionError(status, "Replay detected", nil)
	}

	// 3. Read target address and dial it.
	ssr := ss.NewShadowsocksReader(clientReader, cipherEntry.Cipher)
	tgtAddr, err := socks.ReadAddr(ssr)
	// Clear the deadline for the target address
	clientConn.SetReadDeadline(time.Time{})
	if err != nil {
		// Drain to prevent a close on cipher error.
		io.Copy(ioutil.Discard, clientConn)
		return id, onet.NewConnectionError("ERR_READ_ADDRESS", "Failed to get target address", err)
	}
	tgtConn, dialErr := dialTarget(tgtAddr, proxyMetrics, s.targetIPValidator)
	if dialErr != nil {
		// We don't drain so dial errors and invalid addresses are communicated quickly.
		return id, dialErr
	}
	defer tgtConn.Close()

	// 4. Bridge the client and target connections
	logger.Debugf("proxy %s <-> %s", clientConn.RemoteAddr().String(), tgtConn.RemoteAddr().String())
	ssw := ss.NewShadowsocksWriter(clientConn, cipherEntry.Cipher)
	ssw.SetSaltGenerator(cipherEntry.SaltGenerator)

	fromClientErrCh := make(chan error)
	go func() {
		_, fromClientErr := ssr.WriteTo(tgtConn)
		if fromClientErr != nil {
			// Drain to prevent a close in the case of a cipher error.
			io.Copy(ioutil.Discard, clientConn)
		}
		clientConn.CloseRead()
		// Send FIN to target.
		// We must do this after the drain is completed, otherwise the target will close its
		// connection with the proxy, which will, in turn, close the connection with the client.
		tgtConn.CloseWrite()
		fromClientErrCh <- fromClientErr
	}()
	_, fromTargetErr := ssw.ReadFrom(tgtConn)
	// Send FIN to client.
	clientConn.CloseWrite()
	tgtConn.CloseRead()

	fromClientErr := <-fromClientErrCh
	if fromClientErr != nil {
		return id, onet.NewConnectionError("ERR_RELAY_CLIENT", "Failed to relay traffic from client", fromClientErr)
	}
	if fromTargetErr != nil {
		return id, onet.NewConnectionError("ERR_RELAY_TARGET", "Failed to relay traffic from target", fromTargetErr)
	}
<<<<<<< HEAD
	s.m.AddClosedTCPConnection(clientLocation, id, status, proxyMetrics, timeToCipher, connDuration)
	clientConn.Close() // Closing after the metrics are added aids integration testing.
	logger.Debugf("Done with connection: status %v, duration %v", status, connDuration)
=======
	return id, nil
>>>>>>> 21bd946b
}

// Keep the connection open until we hit the authentication deadline to protect against probing attacks
// `proxyMetrics` is a pointer because its value is being mutated by `clientConn`.
func (s *tcpService) absorbProbe(listenerPort int, clientConn io.ReadCloser, status string, proxyMetrics *metrics.ProxyMetrics) {
	// This line updates proxyMetrics.ClientProxy before it's used in AddTCPProbe.
	_, drainErr := io.Copy(ioutil.Discard, clientConn) // drain socket
	drainResult := drainErrToString(drainErr)
	logger.Debugf("Drain error: %v, drain result: %v", drainErr, drainResult)
	s.m.AddTCPProbe(status, drainResult, listenerPort, proxyMetrics.ClientProxy)
}

func drainErrToString(drainErr error) string {
	netErr, ok := drainErr.(net.Error)
	switch {
	case drainErr == nil:
		return "eof"
	case ok && netErr.Timeout():
		return "timeout"
	default:
		return "other"
	}
}

func (s *tcpService) Stop() error {
	s.mu.Lock()
	defer s.mu.Unlock()
	s.stopped = true
	if s.listener == nil {
		return nil
	}
	return s.listener.Close()
}

func (s *tcpService) GracefulStop() error {
	err := s.Stop()
	s.running.Wait()
	return err
}<|MERGE_RESOLUTION|>--- conflicted
+++ resolved
@@ -316,13 +316,7 @@
 	if fromTargetErr != nil {
 		return id, onet.NewConnectionError("ERR_RELAY_TARGET", "Failed to relay traffic from target", fromTargetErr)
 	}
-<<<<<<< HEAD
-	s.m.AddClosedTCPConnection(clientLocation, id, status, proxyMetrics, timeToCipher, connDuration)
-	clientConn.Close() // Closing after the metrics are added aids integration testing.
-	logger.Debugf("Done with connection: status %v, duration %v", status, connDuration)
-=======
 	return id, nil
->>>>>>> 21bd946b
 }
 
 // Keep the connection open until we hit the authentication deadline to protect against probing attacks
