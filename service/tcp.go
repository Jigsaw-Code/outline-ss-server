// Copyright 2018 Jigsaw Operations LLC
//
// Licensed under the Apache License, Version 2.0 (the "License");
// you may not use this file except in compliance with the License.
// You may obtain a copy of the License at
//
//     https://www.apache.org/licenses/LICENSE-2.0
//
// Unless required by applicable law or agreed to in writing, software
// distributed under the License is distributed on an "AS IS" BASIS,
// WITHOUT WARRANTIES OR CONDITIONS OF ANY KIND, either express or implied.
// See the License for the specific language governing permissions and
// limitations under the License.

package service

import (
	"bytes"
	"container/list"
	"context"
	"errors"
	"fmt"
	"io"
	"log/slog"
	"net"
	"net/netip"
	"sync"
	"syscall"
	"time"

	"github.com/Jigsaw-Code/outline-sdk/transport"
	"github.com/Jigsaw-Code/outline-sdk/transport/shadowsocks"
	onet "github.com/Jigsaw-Code/outline-ss-server/net"
	"github.com/Jigsaw-Code/outline-ss-server/service/metrics"
	"github.com/shadowsocks/go-shadowsocks2/socks"
)

// TCPConnMetrics is used to report metrics on TCP connections.
type TCPConnMetrics interface {
	AddAuthenticated(accessKey string)
	AddClosed(status string, data metrics.ProxyMetrics, duration time.Duration)
	AddProbe(status, drainResult string, clientProxyBytes int64)
}

func remoteIP(conn net.Conn) netip.Addr {
	addr := conn.RemoteAddr()
	if addr == nil {
		return netip.Addr{}
	}
	if tcpaddr, ok := addr.(*net.TCPAddr); ok {
		return tcpaddr.AddrPort().Addr()
	}
	addrPort, err := netip.ParseAddrPort(addr.String())
	if err == nil {
		return addrPort.Addr()
	}
	return netip.Addr{}
}

// Wrapper for slog.Debug during TCP access key searches.
func debugTCP(l Logger, template string, cipherID string, attr slog.Attr) {
	// This is an optimization to reduce unnecessary allocations due to an interaction
	// between Go's inlining/escape analysis and varargs functions like slog.Debug.
	if l != nil && l.Enabled(nil, slog.LevelDebug) {
		l.LogAttrs(nil, slog.LevelDebug, fmt.Sprintf("TCP: %s", template), slog.String("ID", cipherID), attr)
	}
}

// bytesForKeyFinding is the number of bytes to read for finding the AccessKey.
// Is must satisfy provided >= bytesForKeyFinding >= required for every cipher in the list.
// provided = saltSize + 2 + 2 * cipher.TagSize, the minimum number of bytes we will see in a valid connection
// required = saltSize + 2 + cipher.TagSize, the number of bytes needed to authenticate the connection.
const bytesForKeyFinding = 50

func findAccessKey(clientReader io.Reader, clientIP netip.Addr, cipherList CipherList, l Logger) (*CipherEntry, io.Reader, []byte, time.Duration, error) {
	// We snapshot the list because it may be modified while we use it.
	ciphers := cipherList.SnapshotForClientIP(clientIP)
	firstBytes := make([]byte, bytesForKeyFinding)
	if n, err := io.ReadFull(clientReader, firstBytes); err != nil {
		return nil, clientReader, nil, 0, fmt.Errorf("reading header failed after %d bytes: %w", n, err)
	}

	findStartTime := time.Now()
	entry, elt := findEntry(firstBytes, ciphers, l)
	timeToCipher := time.Since(findStartTime)
	if entry == nil {
		// TODO: Ban and log client IPs with too many failures too quick to protect against DoS.
		return nil, clientReader, nil, timeToCipher, fmt.Errorf("could not find valid TCP cipher")
	}

	// Move the active cipher to the front, so that the search is quicker next time.
	cipherList.MarkUsedByClientIP(elt, clientIP)
	salt := firstBytes[:entry.CryptoKey.SaltSize()]
	return entry, io.MultiReader(bytes.NewReader(firstBytes), clientReader), salt, timeToCipher, nil
}

// Implements a trial decryption search.  This assumes that all ciphers are AEAD.
func findEntry(firstBytes []byte, ciphers []*list.Element, l Logger) (*CipherEntry, *list.Element) {
	// To hold the decrypted chunk length.
	chunkLenBuf := [2]byte{}
	for ci, elt := range ciphers {
		entry := elt.Value.(*CipherEntry)
		cryptoKey := entry.CryptoKey
		_, err := shadowsocks.Unpack(chunkLenBuf[:0], firstBytes[:cryptoKey.SaltSize()+2+cryptoKey.TagSize()], cryptoKey)
		if err != nil {
			debugTCP(l, "Failed to decrypt length.", entry.ID, slog.Any("err", err))
			continue
		}
		debugTCP(l, "Found cipher.", entry.ID, slog.Int("index", ci))
		return entry, elt
	}
	return nil, nil
}

type StreamAuthenticateFunc func(clientConn transport.StreamConn) (string, transport.StreamConn, *onet.ConnectionError)

// NewShadowsocksStreamAuthenticator creates a stream authenticator that uses Shadowsocks.
// TODO(fortuna): Offer alternative transports.
<<<<<<< HEAD
func NewShadowsocksStreamAuthenticator(ciphers CipherList, replayCache *ReplayCache, metrics ShadowsocksConnMetrics, l Logger) StreamAuthenticateFunc {
=======
func NewShadowsocksStreamAuthenticator(ciphers CipherList, replayCache *ReplayCache, metrics ShadowsocksConnMetrics) StreamAuthenticateFunc {
	if metrics == nil {
		metrics = &NoOpShadowsocksConnMetrics{}
	}
>>>>>>> e336213e
	return func(clientConn transport.StreamConn) (string, transport.StreamConn, *onet.ConnectionError) {
		// Find the cipher and acess key id.
		cipherEntry, clientReader, clientSalt, timeToCipher, keyErr := findAccessKey(clientConn, remoteIP(clientConn), ciphers, l)
		metrics.AddCipherSearch(keyErr == nil, timeToCipher)
		if keyErr != nil {
			const status = "ERR_CIPHER"
			return "", nil, onet.NewConnectionError(status, "Failed to find a valid cipher", keyErr)
		}
		var id string
		if cipherEntry != nil {
			id = cipherEntry.ID
		}

		// Check if the connection is a replay.
		isServerSalt := cipherEntry.SaltGenerator.IsServerSalt(clientSalt)
		// Only check the cache if findAccessKey succeeded and the salt is unrecognized.
		if isServerSalt || !replayCache.Add(cipherEntry.ID, clientSalt) {
			var status string
			if isServerSalt {
				status = "ERR_REPLAY_SERVER"
			} else {
				status = "ERR_REPLAY_CLIENT"
			}
			return id, nil, onet.NewConnectionError(status, "Replay detected", nil)
		}

		ssr := shadowsocks.NewReader(clientReader, cipherEntry.CryptoKey)
		ssw := shadowsocks.NewWriter(clientConn, cipherEntry.CryptoKey)
		ssw.SetSaltGenerator(cipherEntry.SaltGenerator)
		return id, transport.WrapConn(clientConn, ssr, ssw), nil
	}
}

type streamHandler struct {
	l            Logger
	listenerId   string
	readTimeout  time.Duration
	authenticate StreamAuthenticateFunc
	dialer       transport.StreamDialer
}

// NewStreamHandler creates a StreamHandler
func NewStreamHandler(authenticate StreamAuthenticateFunc, timeout time.Duration) StreamHandler {
	return &streamHandler{
		l:            &noopLogger{},
		readTimeout:  timeout,
		authenticate: authenticate,
		dialer:       defaultDialer,
	}
}

var defaultDialer = makeValidatingTCPStreamDialer(onet.RequirePublicIP)

func makeValidatingTCPStreamDialer(targetIPValidator onet.TargetIPValidator) transport.StreamDialer {
	return &transport.TCPDialer{Dialer: net.Dialer{Control: func(network, address string, c syscall.RawConn) error {
		ip, _, _ := net.SplitHostPort(address)
		return targetIPValidator(net.ParseIP(ip))
	}}}
}

// StreamHandler is a handler that handles stream connections.
type StreamHandler interface {
	Handle(ctx context.Context, conn transport.StreamConn, connMetrics TCPConnMetrics)
	// SetLogger sets the logger used to log messages.
	SetLogger(l Logger)
	// SetTargetDialer sets the [transport.StreamDialer] to be used to connect to target addresses.
	SetTargetDialer(dialer transport.StreamDialer)
}

func (s *streamHandler) SetLogger(l Logger) {
	s.l = l
}

func (s *streamHandler) SetTargetDialer(dialer transport.StreamDialer) {
	s.dialer = dialer
}

func ensureConnectionError(err error, fallbackStatus string, fallbackMsg string) *onet.ConnectionError {
	if err == nil {
		return nil
	}
	var connErr *onet.ConnectionError
	if errors.As(err, &connErr) {
		return connErr
	} else {
		return onet.NewConnectionError(fallbackStatus, fallbackMsg, err)
	}
}

type StreamAcceptFunc func() (transport.StreamConn, error)

func WrapStreamAcceptFunc[T transport.StreamConn](f func() (T, error)) StreamAcceptFunc {
	return func() (transport.StreamConn, error) {
		return f()
	}
}

type StreamHandleFunc func(ctx context.Context, conn transport.StreamConn)

// StreamServe repeatedly calls `accept` to obtain connections and `handle` to handle them until
// accept() returns [ErrClosed]. When that happens, all connection handlers will be notified
// via their [context.Context]. StreamServe will return after all pending handlers return.
func StreamServe(accept StreamAcceptFunc, handle StreamHandleFunc) {
	var running sync.WaitGroup
	defer running.Wait()
	ctx, contextCancel := context.WithCancel(context.Background())
	defer contextCancel()
	for {
		clientConn, err := accept()
		if err != nil {
			if errors.Is(err, net.ErrClosed) {
				break
			}
			slog.Warn("Accept failed. Continuing to listen.", "err", err)
			continue
		}

		running.Add(1)
		go func() {
			defer running.Done()
			defer clientConn.Close()
			defer func() {
				if r := recover(); r != nil {
					slog.Warn("Panic in TCP handler. Continuing to listen.", "err", r)
				}
			}()
			handle(ctx, clientConn)
		}()
	}
}

func (h *streamHandler) Handle(ctx context.Context, clientConn transport.StreamConn, connMetrics TCPConnMetrics) {
	if connMetrics == nil {
		connMetrics = &NoOpTCPConnMetrics{}
	}
	var proxyMetrics metrics.ProxyMetrics
	measuredClientConn := metrics.MeasureConn(clientConn, &proxyMetrics.ProxyClient, &proxyMetrics.ClientProxy)
	connStart := time.Now()

	connError := h.handleConnection(ctx, measuredClientConn, connMetrics, &proxyMetrics)

	connDuration := time.Since(connStart)
	status := "OK"
	if connError != nil {
		status = connError.Status
		h.l.LogAttrs(nil, slog.LevelDebug, "TCP: Error", slog.String("msg", connError.Message), slog.Any("cause", connError.Cause))
	}
	connMetrics.AddClosed(status, proxyMetrics, connDuration)
	measuredClientConn.Close() // Closing after the metrics are added aids integration testing.
	h.l.LogAttrs(nil, slog.LevelDebug, "TCP: Done.", slog.String("status", status), slog.Duration("duration", connDuration))
}

func getProxyRequest(clientConn transport.StreamConn) (string, error) {
	// TODO(fortuna): Use Shadowsocks proxy, HTTP CONNECT or SOCKS5 based on first byte:
	// case 1, 3 or 4: Shadowsocks (address type)
	// case 5: SOCKS5 (protocol version)
	// case "C": HTTP CONNECT (first char of method)
	tgtAddr, err := socks.ReadAddr(clientConn)
	if err != nil {
		return "", err
	}
	return tgtAddr.String(), nil
}

func proxyConnection(l Logger, ctx context.Context, dialer transport.StreamDialer, tgtAddr string, clientConn transport.StreamConn) *onet.ConnectionError {
	tgtConn, dialErr := dialer.DialStream(ctx, tgtAddr)
	if dialErr != nil {
		// We don't drain so dial errors and invalid addresses are communicated quickly.
		return ensureConnectionError(dialErr, "ERR_CONNECT", "Failed to connect to target")
	}
	defer tgtConn.Close()
	l.LogAttrs(nil, slog.LevelDebug, "Proxy connection.", slog.String("client", clientConn.RemoteAddr().String()), slog.String("target", tgtConn.RemoteAddr().String()))

	fromClientErrCh := make(chan error)
	go func() {
		_, fromClientErr := io.Copy(tgtConn, clientConn)
		if fromClientErr != nil {
			// Drain to prevent a close in the case of a cipher error.
			io.Copy(io.Discard, clientConn)
		}
		clientConn.CloseRead()
		// Send FIN to target.
		// We must do this after the drain is completed, otherwise the target will close its
		// connection with the proxy, which will, in turn, close the connection with the client.
		tgtConn.CloseWrite()
		fromClientErrCh <- fromClientErr
	}()
	_, fromTargetErr := io.Copy(clientConn, tgtConn)
	// Send FIN to client.
	clientConn.CloseWrite()
	tgtConn.CloseRead()

	fromClientErr := <-fromClientErrCh
	if fromClientErr != nil {
		return onet.NewConnectionError("ERR_RELAY_CLIENT", "Failed to relay traffic from client", fromClientErr)
	}
	if fromTargetErr != nil {
		return onet.NewConnectionError("ERR_RELAY_TARGET", "Failed to relay traffic from target", fromTargetErr)
	}
	return nil
}

func (h *streamHandler) handleConnection(ctx context.Context, outerConn transport.StreamConn, connMetrics TCPConnMetrics, proxyMetrics *metrics.ProxyMetrics) *onet.ConnectionError {
	// Set a deadline to receive the address to the target.
	readDeadline := time.Now().Add(h.readTimeout)
	if deadline, ok := ctx.Deadline(); ok {
		outerConn.SetDeadline(deadline)
		if deadline.Before(readDeadline) {
			readDeadline = deadline
		}
	}
	outerConn.SetReadDeadline(readDeadline)

	id, innerConn, authErr := h.authenticate(outerConn)
	if authErr != nil {
		// Drain to protect against probing attacks.
		h.absorbProbe(outerConn, connMetrics, authErr.Status, proxyMetrics)
		return authErr
	}
	connMetrics.AddAuthenticated(id)

	// Read target address and dial it.
	tgtAddr, err := getProxyRequest(innerConn)
	// Clear the deadline for the target address
	outerConn.SetReadDeadline(time.Time{})
	if err != nil {
		// Drain to prevent a close on cipher error.
		io.Copy(io.Discard, outerConn)
		return onet.NewConnectionError("ERR_READ_ADDRESS", "Failed to get target address", err)
	}

	dialer := transport.FuncStreamDialer(func(ctx context.Context, addr string) (transport.StreamConn, error) {
		tgtConn, err := h.dialer.DialStream(ctx, tgtAddr)
		if err != nil {
			return nil, err
		}
		tgtConn = metrics.MeasureConn(tgtConn, &proxyMetrics.ProxyTarget, &proxyMetrics.TargetProxy)
		return tgtConn, nil
	})
	return proxyConnection(h.l, ctx, dialer, tgtAddr, innerConn)
}

// Keep the connection open until we hit the authentication deadline to protect against probing attacks
// `proxyMetrics` is a pointer because its value is being mutated by `clientConn`.
func (h *streamHandler) absorbProbe(clientConn io.ReadCloser, connMetrics TCPConnMetrics, status string, proxyMetrics *metrics.ProxyMetrics) {
	// This line updates proxyMetrics.ClientProxy before it's used in AddTCPProbe.
	_, drainErr := io.Copy(io.Discard, clientConn) // drain socket
	drainResult := drainErrToString(drainErr)
	h.l.LogAttrs(nil, slog.LevelDebug, "Drain error.", slog.Any("err", drainErr), slog.String("result", drainResult))
	connMetrics.AddProbe(status, drainResult, proxyMetrics.ClientProxy)
}

func drainErrToString(drainErr error) string {
	netErr, ok := drainErr.(net.Error)
	switch {
	case drainErr == nil:
		return "eof"
	case ok && netErr.Timeout():
		return "timeout"
	default:
		return "other"
	}
}

// NoOpTCPConnMetrics is a [TCPConnMetrics] that doesn't do anything. Useful in tests
// or if you don't want to track metrics.
type NoOpTCPConnMetrics struct{}

var _ TCPConnMetrics = (*NoOpTCPConnMetrics)(nil)

func (m *NoOpTCPConnMetrics) AddAuthenticated(accessKey string) {}
func (m *NoOpTCPConnMetrics) AddClosed(status string, data metrics.ProxyMetrics, duration time.Duration) {
}
func (m *NoOpTCPConnMetrics) AddProbe(status, drainResult string, clientProxyBytes int64) {}<|MERGE_RESOLUTION|>--- conflicted
+++ resolved
@@ -116,14 +116,10 @@
 
 // NewShadowsocksStreamAuthenticator creates a stream authenticator that uses Shadowsocks.
 // TODO(fortuna): Offer alternative transports.
-<<<<<<< HEAD
 func NewShadowsocksStreamAuthenticator(ciphers CipherList, replayCache *ReplayCache, metrics ShadowsocksConnMetrics, l Logger) StreamAuthenticateFunc {
-=======
-func NewShadowsocksStreamAuthenticator(ciphers CipherList, replayCache *ReplayCache, metrics ShadowsocksConnMetrics) StreamAuthenticateFunc {
 	if metrics == nil {
 		metrics = &NoOpShadowsocksConnMetrics{}
 	}
->>>>>>> e336213e
 	return func(clientConn transport.StreamConn) (string, transport.StreamConn, *onet.ConnectionError) {
 		// Find the cipher and acess key id.
 		cipherEntry, clientReader, clientSalt, timeToCipher, keyErr := findAccessKey(clientConn, remoteIP(clientConn), ciphers, l)
