// Copyright 2018 Jigsaw Operations LLC
//
// Licensed under the Apache License, Version 2.0 (the "License");
// you may not use this file except in compliance with the License.
// You may obtain a copy of the License at
//
//     https://www.apache.org/licenses/LICENSE-2.0
//
// Unless required by applicable law or agreed to in writing, software
// distributed under the License is distributed on an "AS IS" BASIS,
// WITHOUT WARRANTIES OR CONDITIONS OF ANY KIND, either express or implied.
// See the License for the specific language governing permissions and
// limitations under the License.

package service

import (
	"bytes"
	"errors"
	"net"
	"net/netip"
	"sync"
	"testing"
	"time"

	"github.com/Jigsaw-Code/outline-sdk/transport/shadowsocks"
	onet "github.com/Jigsaw-Code/outline-ss-server/net"
	logging "github.com/op/go-logging"
	"github.com/shadowsocks/go-shadowsocks2/socks"
	"github.com/stretchr/testify/assert"
	"github.com/stretchr/testify/require"
)

const timeout = 5 * time.Minute

var clientAddr = net.UDPAddr{IP: []byte{192, 0, 2, 1}, Port: 12345}
var targetAddr = net.UDPAddr{IP: []byte{192, 0, 2, 2}, Port: 54321}
var dnsAddr = net.UDPAddr{IP: []byte{192, 0, 2, 3}, Port: 53}
var natCryptoKey *shadowsocks.EncryptionKey

func init() {
	logging.SetLevel(logging.INFO, "")
	natCryptoKey, _ = shadowsocks.NewEncryptionKey(shadowsocks.CHACHA20IETFPOLY1305, "test password")
}

type packet struct {
	addr    net.Addr
	payload []byte
	err     error
}

type fakePacketConn struct {
	net.PacketConn
	send     chan packet
	recv     chan packet
	deadline time.Time
}

func makePacketConn() *fakePacketConn {
	return &fakePacketConn{
		send: make(chan packet, 1),
		recv: make(chan packet),
	}
}

func (conn *fakePacketConn) SetReadDeadline(deadline time.Time) error {
	conn.deadline = deadline
	return nil
}

func (conn *fakePacketConn) WriteTo(payload []byte, addr net.Addr) (int, error) {
	conn.send <- packet{addr, payload, nil}
	return len(payload), nil
}

func (conn *fakePacketConn) ReadFrom(buffer []byte) (int, net.Addr, error) {
	pkt, ok := <-conn.recv
	if !ok {
		return 0, nil, net.ErrClosed
	}
	n := copy(buffer, pkt.payload)
	if n < len(pkt.payload) {
		return n, pkt.addr, errors.New("buffer was too short")
	}
	return n, pkt.addr, pkt.err
}

func (conn *fakePacketConn) Close() error {
	close(conn.send)
	close(conn.recv)
	return nil
}

type udpReport struct {
	clientAddr                         net.Addr
	accessKey, status                  string
	clientProxyBytes, proxyTargetBytes int64
}

// Stub metrics implementation for testing NAT behaviors.
type fakeUDPConnMetrics struct {
	clientAddr      net.Addr
	accessKey       string
	upstreamPackets []udpReport
}

var _ UDPConnMetrics = (*fakeUDPConnMetrics)(nil)

func (m *fakeUDPConnMetrics) AddPacketFromClient(status string, clientProxyBytes, proxyTargetBytes int64) {
	m.upstreamPackets = append(m.upstreamPackets, udpReport{m.clientAddr, m.accessKey, status, clientProxyBytes, proxyTargetBytes})
}
func (m *fakeUDPConnMetrics) AddPacketFromTarget(status string, targetProxyBytes, proxyClientBytes int64) {
}
func (m *fakeUDPConnMetrics) RemoveNatEntry() {
}

type natTestMetrics struct {
	connMetrics []fakeUDPConnMetrics
}

var _ UDPMetrics = (*natTestMetrics)(nil)

func (m *natTestMetrics) AddUDPNatEntry(clientAddr net.Addr, accessKey string) UDPConnMetrics {
	cm := fakeUDPConnMetrics{
		clientAddr: clientAddr,
		accessKey:  accessKey,
	}
	m.connMetrics = append(m.connMetrics, cm)
	return &m.connMetrics[len(m.connMetrics)-1]
}

// Takes a validation policy, and returns the metrics it
// generates when localhost access is attempted
func sendToDiscard(payloads [][]byte, validator onet.TargetIPValidator) *natTestMetrics {
	ciphers, _ := MakeTestCiphers([]string{"asdf"})
	cipher := ciphers.SnapshotForClientIP(netip.Addr{})[0].Value.(*CipherEntry).CryptoKey
	clientConn := makePacketConn()
	metrics := &natTestMetrics{}
	handler := NewPacketHandler(timeout, ciphers, metrics, &fakeShadowsocksMetrics{})
	handler.SetTargetIPValidator(validator)
	done := make(chan struct{})
	go func() {
		handler.Handle(clientConn)
		done <- struct{}{}
	}()

	// Send one packet to the "discard" port on localhost
	targetAddr := socks.ParseAddr("127.0.0.1:9")
	for _, payload := range payloads {
		plaintext := append(targetAddr, payload...)
		ciphertext := make([]byte, cipher.SaltSize()+len(plaintext)+cipher.TagSize())
		shadowsocks.Pack(ciphertext, plaintext, cipher)
		clientConn.recv <- packet{
			addr: &net.UDPAddr{
				IP:   net.ParseIP("192.0.2.1"),
				Port: 54321,
			},
			payload: ciphertext,
		}
	}

	clientConn.Close()
	<-done
	return metrics
}

func TestIPFilter(t *testing.T) {
	// Test both the first-packet and subsequent-packet cases.
	payloads := [][]byte{[]byte("payload1"), []byte("payload2")}

	t.Run("Localhost allowed", func(t *testing.T) {
		metrics := sendToDiscard(payloads, allowAll)
		assert.Equal(t, len(metrics.connMetrics), 1, "Expected 1 NAT entry, not %d", len(metrics.connMetrics))
	})

	t.Run("Localhost not allowed", func(t *testing.T) {
		metrics := sendToDiscard(payloads, onet.RequirePublicIP)
		assert.Equal(t, 0, len(metrics.connMetrics), "Unexpected NAT entry on rejected packet")
	})
}

func TestUpstreamMetrics(t *testing.T) {
	// Test both the first-packet and subsequent-packet cases.
	const N = 10
	payloads := make([][]byte, 0)
	for i := 1; i <= N; i++ {
		payloads = append(payloads, make([]byte, i))
	}

	metrics := sendToDiscard(payloads, allowAll)

	assert.Equal(t, N, len(metrics.connMetrics[0].upstreamPackets), "Expected %d reports, not %v", N, metrics.connMetrics[0].upstreamPackets)
	for i, report := range metrics.connMetrics[0].upstreamPackets {
		assert.Equal(t, int64(i+1), report.proxyTargetBytes, "Expected %d payload bytes, not %d", i+1, report.proxyTargetBytes)
		assert.Greater(t, report.clientProxyBytes, report.proxyTargetBytes, "Expected nonzero input overhead (%d > %d)", report.clientProxyBytes, report.proxyTargetBytes)
		assert.Equal(t, "id-0", report.accessKey, "Unexpected access key name: %s", report.accessKey)
		assert.Equal(t, "OK", report.status, "Wrong status: %s", report.status)
	}
}

func assertAlmostEqual(t *testing.T, a, b time.Time) {
	delta := a.Sub(b)
	limit := 100 * time.Millisecond
	if delta > limit || -delta > limit {
		t.Errorf("Times are not close: %v, %v", a, b)
	}
}

func TestNATEmpty(t *testing.T) {
<<<<<<< HEAD
	nat := newNATmap(timeout, &natTestMetrics{}, &sync.WaitGroup{}, &noopLogger{})
=======
	nat := newNATmap(timeout, &natTestMetrics{}, &sync.WaitGroup{}, noopLogger())
>>>>>>> d240aa19
	if nat.Get("foo") != nil {
		t.Error("Expected nil value from empty NAT map")
	}
}

func setupNAT() (*fakePacketConn, *fakePacketConn, *natconn) {
<<<<<<< HEAD
	nat := newNATmap(timeout, &natTestMetrics{}, &sync.WaitGroup{}, &noopLogger{})
=======
	nat := newNATmap(timeout, &natTestMetrics{}, &sync.WaitGroup{}, noopLogger())
>>>>>>> d240aa19
	clientConn := makePacketConn()
	targetConn := makePacketConn()
	nat.Add(&clientAddr, clientConn, natCryptoKey, targetConn, "key id")
	entry := nat.Get(clientAddr.String())
	return clientConn, targetConn, entry
}

func TestNATGet(t *testing.T) {
	_, targetConn, entry := setupNAT()
	if entry == nil {
		t.Fatal("Failed to find target conn")
	}
	if entry.PacketConn != targetConn {
		t.Error("Mismatched connection returned")
	}
}

func TestNATWrite(t *testing.T) {
	_, targetConn, entry := setupNAT()

	// Simulate one generic packet being sent
	buf := []byte{1}
	entry.WriteTo([]byte{1}, &targetAddr)
	assertAlmostEqual(t, targetConn.deadline, time.Now().Add(timeout))
	sent := <-targetConn.send
	if !bytes.Equal(sent.payload, buf) {
		t.Errorf("Mismatched payload: %v != %v", sent.payload, buf)
	}
	if sent.addr != &targetAddr {
		t.Errorf("Mismatched address: %v != %v", sent.addr, &targetAddr)
	}
}

func TestNATWriteDNS(t *testing.T) {
	_, targetConn, entry := setupNAT()

	// Simulate one DNS query being sent.
	buf := []byte{1}
	entry.WriteTo(buf, &dnsAddr)
	// DNS-only connections have a fixed timeout of 17 seconds.
	assertAlmostEqual(t, targetConn.deadline, time.Now().Add(17*time.Second))
	sent := <-targetConn.send
	if !bytes.Equal(sent.payload, buf) {
		t.Errorf("Mismatched payload: %v != %v", sent.payload, buf)
	}
	if sent.addr != &dnsAddr {
		t.Errorf("Mismatched address: %v != %v", sent.addr, &targetAddr)
	}
}

func TestNATWriteDNSMultiple(t *testing.T) {
	_, targetConn, entry := setupNAT()

	// Simulate three DNS queries being sent.
	buf := []byte{1}
	entry.WriteTo(buf, &dnsAddr)
	<-targetConn.send
	entry.WriteTo(buf, &dnsAddr)
	<-targetConn.send
	entry.WriteTo(buf, &dnsAddr)
	<-targetConn.send
	// DNS-only connections have a fixed timeout of 17 seconds.
	assertAlmostEqual(t, targetConn.deadline, time.Now().Add(17*time.Second))
}

func TestNATWriteMixed(t *testing.T) {
	_, targetConn, entry := setupNAT()

	// Simulate both non-DNS and DNS packets being sent.
	buf := []byte{1}
	entry.WriteTo(buf, &targetAddr)
	<-targetConn.send
	entry.WriteTo(buf, &dnsAddr)
	<-targetConn.send
	// Mixed DNS and non-DNS connections should have the user-specified timeout.
	assertAlmostEqual(t, targetConn.deadline, time.Now().Add(timeout))
}

func TestNATFastClose(t *testing.T) {
	clientConn, targetConn, entry := setupNAT()

	// Send one DNS query.
	query := []byte{1}
	entry.WriteTo(query, &dnsAddr)
	sent := <-targetConn.send
	require.Len(t, sent.payload, 1)
	// Send the response.
	response := []byte{1, 2, 3, 4, 5}
	received := packet{addr: &dnsAddr, payload: response}
	targetConn.recv <- received
	sent, ok := <-clientConn.send
	if !ok {
		t.Error("clientConn was closed")
	}
	if len(sent.payload) <= len(response) {
		t.Error("Packet is too short to be shadowsocks-AEAD")
	}
	if sent.addr != &clientAddr {
		t.Errorf("Address mismatch: %v != %v", sent.addr, clientAddr)
	}

	// targetConn should be scheduled to close immediately.
	assertAlmostEqual(t, targetConn.deadline, time.Now())
}

func TestNATNoFastClose_NotDNS(t *testing.T) {
	clientConn, targetConn, entry := setupNAT()

	// Send one non-DNS packet.
	query := []byte{1}
	entry.WriteTo(query, &targetAddr)
	sent := <-targetConn.send
	require.Len(t, sent.payload, 1)
	// Send the response.
	response := []byte{1, 2, 3, 4, 5}
	received := packet{addr: &targetAddr, payload: response}
	targetConn.recv <- received
	sent, ok := <-clientConn.send
	if !ok {
		t.Error("clientConn was closed")
	}
	if len(sent.payload) <= len(response) {
		t.Error("Packet is too short to be shadowsocks-AEAD")
	}
	if sent.addr != &clientAddr {
		t.Errorf("Address mismatch: %v != %v", sent.addr, clientAddr)
	}
	// targetConn should be scheduled to close after the full timeout.
	assertAlmostEqual(t, targetConn.deadline, time.Now().Add(timeout))
}

func TestNATNoFastClose_MultipleDNS(t *testing.T) {
	clientConn, targetConn, entry := setupNAT()

	// Send two DNS packets.
	query1 := []byte{1}
	entry.WriteTo(query1, &dnsAddr)
	<-targetConn.send
	query2 := []byte{2}
	entry.WriteTo(query2, &dnsAddr)
	<-targetConn.send

	// Send a response.
	response := []byte{1, 2, 3, 4, 5}
	received := packet{addr: &dnsAddr, payload: response}
	targetConn.recv <- received
	<-clientConn.send

	// targetConn should be scheduled to close after the DNS timeout.
	assertAlmostEqual(t, targetConn.deadline, time.Now().Add(17*time.Second))
}

// Implements net.Error
type fakeTimeoutError struct {
	error
}

func (e *fakeTimeoutError) Timeout() bool {
	return true
}

func (e *fakeTimeoutError) Temporary() bool {
	return false
}

func TestNATTimeout(t *testing.T) {
	_, targetConn, entry := setupNAT()

	// Simulate a non-DNS initial packet.
	entry.WriteTo([]byte{1}, &targetAddr)
	<-targetConn.send
	// Simulate a read timeout.
	received := packet{err: &fakeTimeoutError{}}
	before := time.Now()
	targetConn.recv <- received
	// Wait for targetConn to close.
	if _, ok := <-targetConn.send; ok {
		t.Error("targetConn should be closed due to read timeout")
	}
	// targetConn should be closed as soon as the timeout error is received.
	assertAlmostEqual(t, before, time.Now())
}

// Simulates receiving invalid UDP packets on a server with 100 ciphers.
func BenchmarkUDPUnpackFail(b *testing.B) {
	cipherList, err := MakeTestCiphers(makeTestSecrets(100))
	if err != nil {
		b.Fatal(err)
	}
	testPayload := makeTestPayload(50)
	textBuf := make([]byte, serverUDPBufferSize)
	testIP := netip.MustParseAddr("192.0.2.1")
	b.ResetTimer()
	for n := 0; n < b.N; n++ {
<<<<<<< HEAD
		findAccessKeyUDP(testIP, textBuf, testPayload, cipherList, nil)
=======
		findAccessKeyUDP(testIP, textBuf, testPayload, cipherList, noopLogger())
>>>>>>> d240aa19
	}
}

// Simulates receiving valid UDP packets from 100 different users, each with
// their own cipher and IP address.
func BenchmarkUDPUnpackRepeat(b *testing.B) {
	const numCiphers = 100 // Must be <256
	cipherList, err := MakeTestCiphers(makeTestSecrets(numCiphers))
	if err != nil {
		b.Fatal(err)
	}
	testBuf := make([]byte, serverUDPBufferSize)
	packets := [numCiphers][]byte{}
	ips := [numCiphers]netip.Addr{}
	snapshot := cipherList.SnapshotForClientIP(netip.Addr{})
	for i, element := range snapshot {
		packets[i] = make([]byte, 0, serverUDPBufferSize)
		plaintext := makeTestPayload(50)
		packets[i], err = shadowsocks.Pack(make([]byte, serverUDPBufferSize), plaintext, element.Value.(*CipherEntry).CryptoKey)
		if err != nil {
			b.Error(err)
		}
		ips[i] = netip.AddrFrom4([4]byte{192, 0, 2, byte(i)})
	}
	b.ResetTimer()
	for n := 0; n < b.N; n++ {
		cipherNumber := n % numCiphers
		ip := ips[cipherNumber]
		packet := packets[cipherNumber]
<<<<<<< HEAD
		_, _, _, err := findAccessKeyUDP(ip, testBuf, packet, cipherList, nil)
=======
		_, _, _, err := findAccessKeyUDP(ip, testBuf, packet, cipherList, noopLogger())
>>>>>>> d240aa19
		if err != nil {
			b.Error(err)
		}
	}
}

// Simulates receiving valid UDP packets from 100 different IP addresses,
// all using the same cipher.
func BenchmarkUDPUnpackSharedKey(b *testing.B) {
	cipherList, err := MakeTestCiphers(makeTestSecrets(1)) // One widely shared key
	if err != nil {
		b.Fatal(err)
	}
	testBuf := make([]byte, serverUDPBufferSize)
	plaintext := makeTestPayload(50)
	snapshot := cipherList.SnapshotForClientIP(netip.Addr{})
	cryptoKey := snapshot[0].Value.(*CipherEntry).CryptoKey
	packet, err := shadowsocks.Pack(make([]byte, serverUDPBufferSize), plaintext, cryptoKey)
	require.Nil(b, err)

	const numIPs = 100 // Must be <256
	ips := [numIPs]netip.Addr{}
	for i := 0; i < numIPs; i++ {
		ips[i] = netip.AddrFrom4([4]byte{192, 0, 2, byte(i)})
	}
	b.ResetTimer()
	for n := 0; n < b.N; n++ {
		ip := ips[n%numIPs]
<<<<<<< HEAD
		_, _, _, err := findAccessKeyUDP(ip, testBuf, packet, cipherList, nil)
=======
		_, _, _, err := findAccessKeyUDP(ip, testBuf, packet, cipherList, noopLogger())
>>>>>>> d240aa19
		if err != nil {
			b.Error(err)
		}
	}
}

func TestUDPEarlyClose(t *testing.T) {
	cipherList, err := MakeTestCiphers(makeTestSecrets(1))
	if err != nil {
		t.Fatal(err)
	}
	testMetrics := &natTestMetrics{}
	const testTimeout = 200 * time.Millisecond
	s := NewPacketHandler(testTimeout, cipherList, testMetrics, &fakeShadowsocksMetrics{})

	clientConn, err := net.ListenUDP("udp", &net.UDPAddr{IP: net.ParseIP("127.0.0.1"), Port: 0})
	if err != nil {
		t.Fatalf("ListenUDP failed: %v", err)
	}
	require.Nil(t, clientConn.Close())
	// This should return quickly without timing out.
	s.Handle(clientConn)
}

// Makes sure the UDP listener returns [io.ErrClosed] on reads and writes after Close().
func TestClosedUDPListenerError(t *testing.T) {
	var packetConn net.PacketConn
	packetConn, err := net.ListenUDP("udp", &net.UDPAddr{IP: net.ParseIP("127.0.0.1"), Port: 0})
	require.NoError(t, err)
	err = packetConn.Close()
	require.NoError(t, err)

	_, _, err = packetConn.ReadFrom(nil)
	require.ErrorIs(t, err, net.ErrClosed)

	_, err = packetConn.WriteTo(nil, &net.UDPAddr{})
	require.ErrorIs(t, err, net.ErrClosed)
}<|MERGE_RESOLUTION|>--- conflicted
+++ resolved
@@ -207,22 +207,14 @@
 }
 
 func TestNATEmpty(t *testing.T) {
-<<<<<<< HEAD
-	nat := newNATmap(timeout, &natTestMetrics{}, &sync.WaitGroup{}, &noopLogger{})
-=======
 	nat := newNATmap(timeout, &natTestMetrics{}, &sync.WaitGroup{}, noopLogger())
->>>>>>> d240aa19
 	if nat.Get("foo") != nil {
 		t.Error("Expected nil value from empty NAT map")
 	}
 }
 
 func setupNAT() (*fakePacketConn, *fakePacketConn, *natconn) {
-<<<<<<< HEAD
-	nat := newNATmap(timeout, &natTestMetrics{}, &sync.WaitGroup{}, &noopLogger{})
-=======
 	nat := newNATmap(timeout, &natTestMetrics{}, &sync.WaitGroup{}, noopLogger())
->>>>>>> d240aa19
 	clientConn := makePacketConn()
 	targetConn := makePacketConn()
 	nat.Add(&clientAddr, clientConn, natCryptoKey, targetConn, "key id")
@@ -417,11 +409,7 @@
 	testIP := netip.MustParseAddr("192.0.2.1")
 	b.ResetTimer()
 	for n := 0; n < b.N; n++ {
-<<<<<<< HEAD
-		findAccessKeyUDP(testIP, textBuf, testPayload, cipherList, nil)
-=======
 		findAccessKeyUDP(testIP, textBuf, testPayload, cipherList, noopLogger())
->>>>>>> d240aa19
 	}
 }
 
@@ -451,11 +439,7 @@
 		cipherNumber := n % numCiphers
 		ip := ips[cipherNumber]
 		packet := packets[cipherNumber]
-<<<<<<< HEAD
-		_, _, _, err := findAccessKeyUDP(ip, testBuf, packet, cipherList, nil)
-=======
 		_, _, _, err := findAccessKeyUDP(ip, testBuf, packet, cipherList, noopLogger())
->>>>>>> d240aa19
 		if err != nil {
 			b.Error(err)
 		}
@@ -484,11 +468,7 @@
 	b.ResetTimer()
 	for n := 0; n < b.N; n++ {
 		ip := ips[n%numIPs]
-<<<<<<< HEAD
-		_, _, _, err := findAccessKeyUDP(ip, testBuf, packet, cipherList, nil)
-=======
 		_, _, _, err := findAccessKeyUDP(ip, testBuf, packet, cipherList, noopLogger())
->>>>>>> d240aa19
 		if err != nil {
 			b.Error(err)
 		}
