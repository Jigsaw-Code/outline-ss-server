// Copyright 2018 Jigsaw Operations LLC
//
// Licensed under the Apache License, Version 2.0 (the "License");
// you may not use this file except in compliance with the License.
// You may obtain a copy of the License at
//
//     https://www.apache.org/licenses/LICENSE-2.0
//
// Unless required by applicable law or agreed to in writing, software
// distributed under the License is distributed on an "AS IS" BASIS,
// WITHOUT WARRANTIES OR CONDITIONS OF ANY KIND, either express or implied.
// See the License for the specific language governing permissions and
// limitations under the License.

package service

import (
<<<<<<< HEAD
	"context"
	"log/slog"
)

type Logger interface {
	Enabled(ctx context.Context, level slog.Level) bool
	LogAttrs(ctx context.Context, level slog.Level, msg string, attrs ...slog.Attr)
}

type noopLogger struct {
}

var _ Logger = (*noopLogger)(nil)

func (l *noopLogger) Enabled(ctx context.Context, level slog.Level) bool {
	return false
}

func (l *noopLogger) LogAttrs(ctx context.Context, level slog.Level, msg string, attrs ...slog.Attr) {
=======
	"io"
	"log/slog"
	"math"
)

func noopLogger() *slog.Logger {
	// TODO: Use built-in no-op log level when available: https://go.dev/issue/62005
	return slog.New(slog.NewTextHandler(io.Discard, &slog.HandlerOptions{Level: slog.Level(math.MaxInt)}))
>>>>>>> d240aa19
}<|MERGE_RESOLUTION|>--- conflicted
+++ resolved
@@ -15,27 +15,6 @@
 package service
 
 import (
-<<<<<<< HEAD
-	"context"
-	"log/slog"
-)
-
-type Logger interface {
-	Enabled(ctx context.Context, level slog.Level) bool
-	LogAttrs(ctx context.Context, level slog.Level, msg string, attrs ...slog.Attr)
-}
-
-type noopLogger struct {
-}
-
-var _ Logger = (*noopLogger)(nil)
-
-func (l *noopLogger) Enabled(ctx context.Context, level slog.Level) bool {
-	return false
-}
-
-func (l *noopLogger) LogAttrs(ctx context.Context, level slog.Level, msg string, attrs ...slog.Attr) {
-=======
 	"io"
 	"log/slog"
 	"math"
@@ -44,5 +23,4 @@
 func noopLogger() *slog.Logger {
 	// TODO: Use built-in no-op log level when available: https://go.dev/issue/62005
 	return slog.New(slog.NewTextHandler(io.Discard, &slog.HandlerOptions{Level: slog.Level(math.MaxInt)}))
->>>>>>> d240aa19
 }