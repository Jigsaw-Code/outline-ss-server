--- conflicted
+++ resolved
@@ -102,11 +102,7 @@
 		}
 		clientIP := clientConn.RemoteAddr().(*net.TCPAddr).AddrPort().Addr()
 		b.StartTimer()
-<<<<<<< HEAD
-		findAccessKey(clientConn, clientIP, cipherList, nil)
-=======
 		findAccessKey(clientConn, clientIP, cipherList, noopLogger())
->>>>>>> d240aa19
 		b.StopTimer()
 	}
 }
@@ -209,11 +205,7 @@
 		cipher := cipherEntries[cipherNumber].CryptoKey
 		go shadowsocks.NewWriter(writer, cipher).Write(makeTestPayload(50))
 		b.StartTimer()
-<<<<<<< HEAD
-		_, _, _, _, err := findAccessKey(&c, clientIP, cipherList, nil)
-=======
 		_, _, _, _, err := findAccessKey(&c, clientIP, cipherList, noopLogger())
->>>>>>> d240aa19
 		b.StopTimer()
 		if err != nil {
 			b.Error(err)
