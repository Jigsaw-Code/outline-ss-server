// Copyright 2024 The Outline Authors
//
// Licensed under the Apache License, Version 2.0 (the "License");
// you may not use this file except in compliance with the License.
// You may obtain a copy of the License at
//
//     http://www.apache.org/licenses/LICENSE-2.0
//
// Unless required by applicable law or agreed to in writing, software
// distributed under the License is distributed on an "AS IS" BASIS,
// WITHOUT WARRANTIES OR CONDITIONS OF ANY KIND, either express or implied.
// See the License for the specific language governing permissions and
// limitations under the License.

package outlinecaddy

import (
	"container/list"
	"fmt"
	"log/slog"
	"net"
	"time"

	"github.com/Jigsaw-Code/outline-sdk/transport"
	"github.com/Jigsaw-Code/outline-sdk/transport/shadowsocks"
	"github.com/caddyserver/caddy/v2"
	"github.com/mholt/caddy-l4/layer4"

	outline "github.com/Jigsaw-Code/outline-ss-server/service"
)

const ssModuleName = "layer4.handlers.shadowsocks"

// A UDP NAT timeout of at least 5 minutes is recommended in RFC 4787 Section 4.3.
const defaultNatTimeout time.Duration = 5 * time.Minute

func init() {
	caddy.RegisterModule(ModuleRegistration{
		ID:  ssModuleName,
		New: func() caddy.Module { return new(ShadowsocksHandler) },
	})
}

type KeyConfig struct {
	ID     string
	Cipher string
	Secret string
}

// ShadowsocksHandler implements a Caddy plugin for Shadowsocks connections.
type ShadowsocksHandler struct {
	Keys []KeyConfig `json:"keys,omitempty"`

	streamHandler outline.StreamHandler
	associationHandler outline.AssociationHandler
	metrics       outline.ServiceMetrics
	logger        *slog.Logger
}

var (
	_ caddy.Provisioner  = (*ShadowsocksHandler)(nil)
	_ layer4.NextHandler = (*ShadowsocksHandler)(nil)
)

func (*ShadowsocksHandler) CaddyModule() caddy.ModuleInfo {
	return caddy.ModuleInfo{ID: ssModuleName}
}

// Provision implements caddy.Provisioner.
func (h *ShadowsocksHandler) Provision(ctx caddy.Context) error {
	h.logger = ctx.Slogger()

<<<<<<< HEAD
=======
	mod, err := ctx.AppIfConfigured(outlineModuleName)
	if err != nil {
		return fmt.Errorf("outline app configure error: %w", err)
	}
	app, ok := mod.(*OutlineApp)
	if !ok {
		return fmt.Errorf("module `%s` is of type `%T`, expected `OutlineApp`", outlineModuleName, app)
	}
	h.metrics = app.Metrics

>>>>>>> d81f1282
	if len(h.Keys) == 0 {
		h.logger.Warn("no keys configured")
	}
	type cipherKey struct {
		cipher string
		secret string
	}
	cipherList := list.New()
	existingCiphers := make(map[cipherKey]bool)
	for _, cfg := range h.Keys {
		key := cipherKey{cfg.Cipher, cfg.Secret}
		if _, exists := existingCiphers[key]; exists {
			h.logger.Debug("Encryption key already exists. Skipping.", slog.String("id", cfg.ID))
			continue
		}
		cryptoKey, err := shadowsocks.NewEncryptionKey(cfg.Cipher, cfg.Secret)
		if err != nil {
			return fmt.Errorf("failed to create encyption key for key %v: %w", cfg.ID, err)
		}
		entry := outline.MakeCipherEntry(cfg.ID, cryptoKey, cfg.Secret)
		cipherList.PushBack(&entry)
		existingCiphers[key] = true
	}
	ciphers := outline.NewCipherList()
	ciphers.Update(cipherList)

<<<<<<< HEAD
	replayCache, ok := ctx.Value(replayCacheCtxKey).(outline.ReplayCache)
	if !ok {
		h.logger.Warn("Handler configured outside Outline app; replay cache not available.")
	}
	metrics, ok := ctx.Value(metricsCtxKey).(outline.ServiceMetrics)
	if !ok {
		h.logger.Warn("Handler configured outside Outline app; metrics not available.")
	}

	service, err := outline.NewShadowsocksService(
		outline.WithLogger(h.logger),
		outline.WithCiphers(ciphers),
		outline.WithMetrics(metrics),
		outline.WithReplayCache(&replayCache),
=======
	h.streamHandler, h.associationHandler = outline.NewShadowsocksHandlers(
		outline.WithLogger(h.logger),
		outline.WithCiphers(ciphers),
		outline.WithMetrics(h.metrics),
		outline.WithReplayCache(&app.ReplayCache),
>>>>>>> d81f1282
	)
	return nil
}

// Handle implements layer4.NextHandler.
func (h *ShadowsocksHandler) Handle(cx *layer4.Connection, _ layer4.Handler) error {
	switch conn := cx.Conn.(type) {
	case transport.StreamConn:
		h.streamHandler.HandleStream(cx.Context, conn, h.metrics.AddOpenTCPConnection(conn))
	case net.Conn:
		h.associationHandler.HandleAssociation(cx.Context, conn, h.metrics.AddOpenUDPAssociation(conn))
	default:
		return fmt.Errorf("failed to handle unknown connection type: %T", conn)
	}
	return nil
}<|MERGE_RESOLUTION|>--- conflicted
+++ resolved
@@ -70,19 +70,6 @@
 func (h *ShadowsocksHandler) Provision(ctx caddy.Context) error {
 	h.logger = ctx.Slogger()
 
-<<<<<<< HEAD
-=======
-	mod, err := ctx.AppIfConfigured(outlineModuleName)
-	if err != nil {
-		return fmt.Errorf("outline app configure error: %w", err)
-	}
-	app, ok := mod.(*OutlineApp)
-	if !ok {
-		return fmt.Errorf("module `%s` is of type `%T`, expected `OutlineApp`", outlineModuleName, app)
-	}
-	h.metrics = app.Metrics
-
->>>>>>> d81f1282
 	if len(h.Keys) == 0 {
 		h.logger.Warn("no keys configured")
 	}
@@ -109,28 +96,20 @@
 	ciphers := outline.NewCipherList()
 	ciphers.Update(cipherList)
 
-<<<<<<< HEAD
 	replayCache, ok := ctx.Value(replayCacheCtxKey).(outline.ReplayCache)
 	if !ok {
 		h.logger.Warn("Handler configured outside Outline app; replay cache not available.")
 	}
-	metrics, ok := ctx.Value(metricsCtxKey).(outline.ServiceMetrics)
+	h.metrics, ok = ctx.Value(metricsCtxKey).(outline.ServiceMetrics)
 	if !ok {
 		h.logger.Warn("Handler configured outside Outline app; metrics not available.")
 	}
 
-	service, err := outline.NewShadowsocksService(
-		outline.WithLogger(h.logger),
-		outline.WithCiphers(ciphers),
-		outline.WithMetrics(metrics),
-		outline.WithReplayCache(&replayCache),
-=======
 	h.streamHandler, h.associationHandler = outline.NewShadowsocksHandlers(
 		outline.WithLogger(h.logger),
 		outline.WithCiphers(ciphers),
 		outline.WithMetrics(h.metrics),
-		outline.WithReplayCache(&app.ReplayCache),
->>>>>>> d81f1282
+		outline.WithReplayCache(&replayCache),
 	)
 	return nil
 }
