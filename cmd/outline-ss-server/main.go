// Copyright 2018 Jigsaw Operations LLC
//
// Licensed under the Apache License, Version 2.0 (the "License");
// you may not use this file except in compliance with the License.
// You may obtain a copy of the License at
//
//     https://www.apache.org/licenses/LICENSE-2.0
//
// Unless required by applicable law or agreed to in writing, software
// distributed under the License is distributed on an "AS IS" BASIS,
// WITHOUT WARRANTIES OR CONDITIONS OF ANY KIND, either express or implied.
// See the License for the specific language governing permissions and
// limitations under the License.

package main

import (
	"container/list"
	"flag"
	"fmt"
	"net"
	"net/http"
	"os"
	"os/signal"
	"strconv"
	"strings"
	"sync"
	"syscall"
	"time"

	"github.com/Jigsaw-Code/outline-sdk/transport/shadowsocks"
	"github.com/Jigsaw-Code/outline-ss-server/ipinfo"
	"github.com/Jigsaw-Code/outline-ss-server/service"
	"github.com/op/go-logging"
	"github.com/prometheus/client_golang/prometheus"
	"github.com/prometheus/client_golang/prometheus/promhttp"
	"golang.org/x/term"
)

var logger *logging.Logger

// Set by goreleaser default ldflags. See https://goreleaser.com/customization/build/
var version = "dev"

// 59 seconds is most common timeout for servers that do not respond to invalid requests
const tcpReadTimeout time.Duration = 59 * time.Second

// A UDP NAT timeout of at least 5 minutes is recommended in RFC 4787 Section 4.3.
const defaultNatTimeout time.Duration = 5 * time.Minute

func init() {
	var prefix = "%{level:.1s}%{time:2006-01-02T15:04:05.000Z07:00} %{pid} %{shortfile}]"
	if term.IsTerminal(int(os.Stderr.Fd())) {
		// Add color only if the output is the terminal
		prefix = strings.Join([]string{"%{color}", prefix, "%{color:reset}"}, "")
	}
	logging.SetFormatter(logging.MustStringFormatter(strings.Join([]string{prefix, " %{message}"}, "")))
	logging.SetBackend(logging.NewLogBackend(os.Stderr, "", 0))
	logger = logging.MustGetLogger("")
}

type SSServer struct {
	stopConfig  func()
	lnManager   service.ListenerManager
	natTimeout  time.Duration
	m           *outlineMetrics
	replayCache service.ReplayCache
}

<<<<<<< HEAD
// NewHandler creates a new Handler handler based on a service config.
func NewHandler(config ServiceConfig, tcpTimeout time.Duration, natTimeout time.Duration, m *outlineMetrics, replayCache *service.ReplayCache) (Handler, error) {
	type cipherKey struct {
		cipher string
		secret string
	}
	ciphers := service.NewCipherList()
	existingCiphers := make(map[cipherKey]bool)
	for _, keyConfig := range config.Keys {
		key := cipherKey{keyConfig.Cipher, keyConfig.Secret}
		if _, exists := existingCiphers[key]; exists {
			logger.Debugf("encryption key already exists for ID=`%v`. Skipping.", keyConfig.ID)
			continue
		}
		cryptoKey, err := shadowsocks.NewEncryptionKey(keyConfig.Cipher, keyConfig.Secret)
		if err != nil {
			return nil, fmt.Errorf("failed to create encyption key for key %v: %w", keyConfig.ID, err)
		}
		entry := service.MakeCipherEntry(keyConfig.ID, cryptoKey, keyConfig.Secret)
		ciphers.PushBack(&entry)
		existingCiphers[key] = true
	}
	return &connHandler{
		ciphers:     ciphers,
		tcpTimeout:  tcpTimeout,
		natTimeout:  natTimeout,
		m:           m,
		replayCache: replayCache,
	}, nil
}

func (h *connHandler) NumCiphers() int {
	return h.ciphers.Len()
=======
func (s *SSServer) loadConfig(filename string) error {
	config, err := readConfig(filename)
	if err != nil {
		return fmt.Errorf("failed to load config (%v): %w", filename, err)
	}
	// We hot swap the config by having the old and new listeners both live at
	// the same time. This means we create listeners for the new config first,
	// and then close the old ones after.
	stopConfig, err := s.runConfig(*config)
	if err != nil {
		return err
	}
	go s.stopConfig()
	s.stopConfig = stopConfig
	return nil
>>>>>>> e41ababc
}

func (s *SSServer) NewShadowsocksStreamHandler(ciphers service.CipherList) service.StreamHandler {
	authFunc := service.NewShadowsocksStreamAuthenticator(ciphers, &s.replayCache, s.m)
	// TODO: Register initial data metrics at zero.
	return service.NewStreamHandler(authFunc, s.m, tcpReadTimeout)
}

func (s *SSServer) NewShadowsocksPacketHandler(ciphers service.CipherList) service.PacketHandler {
	return service.NewPacketHandler(s.natTimeout, ciphers, s.m)
}

type listenerSet struct {
	manager            service.ListenerManager
	listenerCloseFuncs map[string]func() error
	listenersMu        sync.Mutex
}

<<<<<<< HEAD
func (s *SSServer) loadConfig(filename string) error {
	configData, err := os.ReadFile(filename)
	if err != nil {
		return fmt.Errorf("failed to read config file %s: %w", filename, err)
	}
	config, err := readConfig(configData)
=======
// ListenStream announces on a given TCP network address. Trying to listen on
// the same address twice will result in an error.
func (ls *listenerSet) ListenStream(addr string) (service.StreamListener, error) {
	ls.listenersMu.Lock()
	defer ls.listenersMu.Unlock()

	lnKey := "tcp/" + addr
	if _, exists := ls.listenerCloseFuncs[lnKey]; exists {
		return nil, fmt.Errorf("listener %s already exists", lnKey)
	}
	ln, err := ls.manager.ListenStream("tcp", addr)
>>>>>>> e41ababc
	if err != nil {
		return nil, err
	}
<<<<<<< HEAD
	if err := config.Validate(); err != nil {
		return fmt.Errorf("failed to validate config: %w", err)
	}
=======
	ls.listenerCloseFuncs[lnKey] = ln.Close
	return ln, nil
}
>>>>>>> e41ababc

// ListenPacket announces on a given UDP network address. Trying to listen on
// the same address twice will result in an error.
func (ls *listenerSet) ListenPacket(addr string) (net.PacketConn, error) {
	ls.listenersMu.Lock()
	defer ls.listenersMu.Unlock()

	lnKey := "udp/" + addr
	if _, exists := ls.listenerCloseFuncs[lnKey]; exists {
		return nil, fmt.Errorf("listener %s already exists", lnKey)
	}
	ln, err := ls.manager.ListenPacket("udp", addr)
	if err != nil {
		return nil, err
	}
<<<<<<< HEAD

	for _, serviceConfig := range config.Services {
		handler, err := NewHandler(serviceConfig, tcpReadTimeout, s.natTimeout, s.m, &s.replayCache)
		if err != nil {
			return fmt.Errorf("failed to create service handler: %w", err)
		}
		totalCipherCount += handler.NumCiphers()
		for _, listenerConfig := range serviceConfig.Listeners {
			network := string(listenerConfig.Type)
			listener, err := s.lnSet.Listen(context.TODO(), network, listenerConfig.Address, net.ListenConfig{KeepAlive: 0})
			if err != nil {
				return fmt.Errorf("%s service failed to start listening on address %s: %w", network, listenerConfig.Address, err)
			}
			listener.SetHandler(handler)
		}
	}
	logger.Infof("Loaded %d access keys over %d listeners", totalCipherCount, s.lnSet.Len())
	s.m.SetNumAccessKeys(totalCipherCount, s.lnSet.Len())
=======
	ls.listenerCloseFuncs[lnKey] = ln.Close
	return ln, nil
}
>>>>>>> e41ababc

// Close closes all the listeners in the set, after which the set can't be used again.
func (ls *listenerSet) Close() error {
	for addr, listenerCloseFunc := range ls.listenerCloseFuncs {
		if err := listenerCloseFunc(); err != nil {
			return fmt.Errorf("listener on address %s failed to stop: %w", addr, err)
		}
	}
	ls.listenersMu.Lock()
	defer ls.listenersMu.Unlock()
	ls.listenerCloseFuncs = nil
	return nil
}

// Len returns the number of listeners in the set.
func (ls *listenerSet) Len() int {
	return len(ls.listenerCloseFuncs)
}

func (s *SSServer) runConfig(config Config) (func(), error) {
	startErrCh := make(chan error)
	stopCh := make(chan struct{})

	go func() {
		lnSet := &listenerSet{
			manager:            s.lnManager,
			listenerCloseFuncs: make(map[string]func() error),
		}
		defer lnSet.Close() // This closes all the listeners in the set.

		startErrCh <- func() error {
			portCiphers := make(map[int]*list.List) // Values are *List of *CipherEntry.
			for _, keyConfig := range config.Keys {
				cipherList, ok := portCiphers[keyConfig.Port]
				if !ok {
					cipherList = list.New()
					portCiphers[keyConfig.Port] = cipherList
				}
				cryptoKey, err := shadowsocks.NewEncryptionKey(keyConfig.Cipher, keyConfig.Secret)
				if err != nil {
					return fmt.Errorf("failed to create encyption key for key %v: %w", keyConfig.ID, err)
				}
				entry := service.MakeCipherEntry(keyConfig.ID, cryptoKey, keyConfig.Secret)
				cipherList.PushBack(&entry)
			}
			for portNum, cipherList := range portCiphers {
				addr := net.JoinHostPort("::", strconv.Itoa(portNum))

				ciphers := service.NewCipherList()
				ciphers.Update(cipherList)

				sh := s.NewShadowsocksStreamHandler(ciphers)
				ln, err := lnSet.ListenStream(addr)
				if err != nil {
					return err
				}
				logger.Infof("Shadowsocks TCP service listening on %v", ln.Addr().String())
				go service.StreamServe(ln.AcceptStream, sh.Handle)

				pc, err := lnSet.ListenPacket(addr)
				if err != nil {
					return err
				}
				logger.Infof("Shadowsocks UDP service listening on %v", pc.LocalAddr().String())
				ph := s.NewShadowsocksPacketHandler(ciphers)
				go ph.Handle(pc)
			}
			logger.Infof("Loaded %d access keys over %d listeners", len(config.Keys), lnSet.Len())
			s.m.SetNumAccessKeys(len(config.Keys), lnSet.Len())
			return nil
		}()

		<-stopCh
	}()

	err := <-startErrCh
	if err != nil {
		return nil, err
	}
	return func() {
		logger.Infof("Stopping running config.")
		// TODO(sbruens): Actually wait for all handlers to be stopped, e.g. by
		// using a https://pkg.go.dev/sync#WaitGroup.
		stopCh <- struct{}{}
	}, nil
}

// Stop stops serving the current config.
func (s *SSServer) Stop() {
	go s.stopConfig()
	logger.Info("Stopped all listeners for running config")
}

// RunSSServer starts a shadowsocks server running, and returns the server or an error.
func RunSSServer(filename string, natTimeout time.Duration, sm *outlineMetrics, replayHistory int) (*SSServer, error) {
	server := &SSServer{
		stopConfig:  func() {},
		lnManager:   service.NewListenerManager(),
		natTimeout:  natTimeout,
		m:           sm,
		replayCache: service.NewReplayCache(replayHistory),
	}
	err := server.loadConfig(filename)
	if err != nil {
		return nil, fmt.Errorf("failed to configure server: %w", err)
	}
	sigHup := make(chan os.Signal, 1)
	signal.Notify(sigHup, syscall.SIGHUP)
	go func() {
		for range sigHup {
			logger.Infof("SIGHUP received. Loading config from %v", filename)
			if err := server.loadConfig(filename); err != nil {
				logger.Errorf("Failed to update server: %v. Server state may be invalid. Fix the error and try the update again", err)
			}
		}
	}()
	return server, nil
}

func main() {
	var flags struct {
		ConfigFile    string
		MetricsAddr   string
		IPCountryDB   string
		IPASNDB       string
		natTimeout    time.Duration
		replayHistory int
		Verbose       bool
		Version       bool
	}
	flag.StringVar(&flags.ConfigFile, "config", "", "Configuration filename")
	flag.StringVar(&flags.MetricsAddr, "metrics", "", "Address for the Prometheus metrics")
	flag.StringVar(&flags.IPCountryDB, "ip_country_db", "", "Path to the ip-to-country mmdb file")
	flag.StringVar(&flags.IPASNDB, "ip_asn_db", "", "Path to the ip-to-ASN mmdb file")
	flag.DurationVar(&flags.natTimeout, "udptimeout", defaultNatTimeout, "UDP tunnel timeout")
	flag.IntVar(&flags.replayHistory, "replay_history", 0, "Replay buffer size (# of handshakes)")
	flag.BoolVar(&flags.Verbose, "verbose", false, "Enables verbose logging output")
	flag.BoolVar(&flags.Version, "version", false, "The version of the server")

	flag.Parse()

	if flags.Verbose {
		logging.SetLevel(logging.DEBUG, "")
	} else {
		logging.SetLevel(logging.INFO, "")
	}

	if flags.Version {
		fmt.Println(version)
		return
	}

	if flags.ConfigFile == "" {
		flag.Usage()
		return
	}

	if flags.MetricsAddr != "" {
		http.Handle("/metrics", promhttp.Handler())
		go func() {
			logger.Fatalf("Failed to run metrics server: %v. Aborting.", http.ListenAndServe(flags.MetricsAddr, nil))
		}()
		logger.Infof("Prometheus metrics available at http://%v/metrics", flags.MetricsAddr)
	}

	var err error
	if flags.IPCountryDB != "" {
		logger.Infof("Using IP-Country database at %v", flags.IPCountryDB)
	}
	if flags.IPASNDB != "" {
		logger.Infof("Using IP-ASN database at %v", flags.IPASNDB)
	}
	ip2info, err := ipinfo.NewMMDBIPInfoMap(flags.IPCountryDB, flags.IPASNDB)
	if err != nil {
		logger.Fatalf("Could create IP info map: %v. Aborting", err)
	}
	defer ip2info.Close()

	m := newPrometheusOutlineMetrics(ip2info, prometheus.DefaultRegisterer)
	m.SetBuildInfo(version)
	_, err = RunSSServer(flags.ConfigFile, flags.natTimeout, m, flags.replayHistory)
	if err != nil {
		logger.Fatalf("Server failed to start: %v. Aborting", err)
	}

	sigCh := make(chan os.Signal, 1)
	signal.Notify(sigCh, syscall.SIGINT, syscall.SIGTERM)
	<-sigCh
}<|MERGE_RESOLUTION|>--- conflicted
+++ resolved
@@ -67,14 +67,37 @@
 	replayCache service.ReplayCache
 }
 
-<<<<<<< HEAD
-// NewHandler creates a new Handler handler based on a service config.
-func NewHandler(config ServiceConfig, tcpTimeout time.Duration, natTimeout time.Duration, m *outlineMetrics, replayCache *service.ReplayCache) (Handler, error) {
+func (s *SSServer) loadConfig(filename string) error {
+	configData, err := os.ReadFile(filename)
+	if err != nil {
+		return fmt.Errorf("failed to read config file %s: %w", filename, err)
+	}
+	config, err := readConfig(configData)
+	if err != nil {
+		return fmt.Errorf("failed to load config (%v): %w", filename, err)
+	}
+	if err := config.Validate(); err != nil {
+		return fmt.Errorf("failed to validate config: %w", err)
+	}
+
+	// We hot swap the config by having the old and new listeners both live at
+	// the same time. This means we create listeners for the new config first,
+	// and then close the old ones after.
+	stopConfig, err := s.runConfig(*config)
+	if err != nil {
+		return err
+	}
+	go s.stopConfig()
+	s.stopConfig = stopConfig
+	return nil
+}
+
+func newCipherListFromConfig(config ServiceConfig) (service.CipherList, error) {
 	type cipherKey struct {
 		cipher string
 		secret string
 	}
-	ciphers := service.NewCipherList()
+	cipherList := list.New()
 	existingCiphers := make(map[cipherKey]bool)
 	for _, keyConfig := range config.Keys {
 		key := cipherKey{keyConfig.Cipher, keyConfig.Secret}
@@ -87,37 +110,13 @@
 			return nil, fmt.Errorf("failed to create encyption key for key %v: %w", keyConfig.ID, err)
 		}
 		entry := service.MakeCipherEntry(keyConfig.ID, cryptoKey, keyConfig.Secret)
-		ciphers.PushBack(&entry)
+		cipherList.PushBack(&entry)
 		existingCiphers[key] = true
 	}
-	return &connHandler{
-		ciphers:     ciphers,
-		tcpTimeout:  tcpTimeout,
-		natTimeout:  natTimeout,
-		m:           m,
-		replayCache: replayCache,
-	}, nil
-}
-
-func (h *connHandler) NumCiphers() int {
-	return h.ciphers.Len()
-=======
-func (s *SSServer) loadConfig(filename string) error {
-	config, err := readConfig(filename)
-	if err != nil {
-		return fmt.Errorf("failed to load config (%v): %w", filename, err)
-	}
-	// We hot swap the config by having the old and new listeners both live at
-	// the same time. This means we create listeners for the new config first,
-	// and then close the old ones after.
-	stopConfig, err := s.runConfig(*config)
-	if err != nil {
-		return err
-	}
-	go s.stopConfig()
-	s.stopConfig = stopConfig
-	return nil
->>>>>>> e41ababc
+	ciphers := service.NewCipherList()
+	ciphers.Update(cipherList)
+
+	return ciphers, nil
 }
 
 func (s *SSServer) NewShadowsocksStreamHandler(ciphers service.CipherList) service.StreamHandler {
@@ -130,20 +129,28 @@
 	return service.NewPacketHandler(s.natTimeout, ciphers, s.m)
 }
 
+func (s *SSServer) NewShadowsocksStreamHandlerFromConfig(config ServiceConfig) (service.StreamHandler, error) {
+	ciphers, err := newCipherListFromConfig(config)
+	if err != nil {
+		return nil, err
+	}
+	return s.NewShadowsocksStreamHandler(ciphers), nil
+}
+
+func (s *SSServer) NewShadowsocksPacketHandlerFromConfig(config ServiceConfig) (service.PacketHandler, error) {
+	ciphers, err := newCipherListFromConfig(config)
+	if err != nil {
+		return nil, err
+	}
+	return s.NewShadowsocksPacketHandler(ciphers), nil
+}
+
 type listenerSet struct {
 	manager            service.ListenerManager
 	listenerCloseFuncs map[string]func() error
 	listenersMu        sync.Mutex
 }
 
-<<<<<<< HEAD
-func (s *SSServer) loadConfig(filename string) error {
-	configData, err := os.ReadFile(filename)
-	if err != nil {
-		return fmt.Errorf("failed to read config file %s: %w", filename, err)
-	}
-	config, err := readConfig(configData)
-=======
 // ListenStream announces on a given TCP network address. Trying to listen on
 // the same address twice will result in an error.
 func (ls *listenerSet) ListenStream(addr string) (service.StreamListener, error) {
@@ -155,19 +162,12 @@
 		return nil, fmt.Errorf("listener %s already exists", lnKey)
 	}
 	ln, err := ls.manager.ListenStream("tcp", addr)
->>>>>>> e41ababc
 	if err != nil {
 		return nil, err
 	}
-<<<<<<< HEAD
-	if err := config.Validate(); err != nil {
-		return fmt.Errorf("failed to validate config: %w", err)
-	}
-=======
 	ls.listenerCloseFuncs[lnKey] = ln.Close
 	return ln, nil
 }
->>>>>>> e41ababc
 
 // ListenPacket announces on a given UDP network address. Trying to listen on
 // the same address twice will result in an error.
@@ -183,30 +183,9 @@
 	if err != nil {
 		return nil, err
 	}
-<<<<<<< HEAD
-
-	for _, serviceConfig := range config.Services {
-		handler, err := NewHandler(serviceConfig, tcpReadTimeout, s.natTimeout, s.m, &s.replayCache)
-		if err != nil {
-			return fmt.Errorf("failed to create service handler: %w", err)
-		}
-		totalCipherCount += handler.NumCiphers()
-		for _, listenerConfig := range serviceConfig.Listeners {
-			network := string(listenerConfig.Type)
-			listener, err := s.lnSet.Listen(context.TODO(), network, listenerConfig.Address, net.ListenConfig{KeepAlive: 0})
-			if err != nil {
-				return fmt.Errorf("%s service failed to start listening on address %s: %w", network, listenerConfig.Address, err)
-			}
-			listener.SetHandler(handler)
-		}
-	}
-	logger.Infof("Loaded %d access keys over %d listeners", totalCipherCount, s.lnSet.Len())
-	s.m.SetNumAccessKeys(totalCipherCount, s.lnSet.Len())
-=======
 	ls.listenerCloseFuncs[lnKey] = ln.Close
 	return ln, nil
 }
->>>>>>> e41ababc
 
 // Close closes all the listeners in the set, after which the set can't be used again.
 func (ls *listenerSet) Close() error {
@@ -238,6 +217,7 @@
 		defer lnSet.Close() // This closes all the listeners in the set.
 
 		startErrCh <- func() error {
+			totalCipherCount := len(config.Keys)
 			portCiphers := make(map[int]*list.List) // Values are *List of *CipherEntry.
 			for _, keyConfig := range config.Keys {
 				cipherList, ok := portCiphers[keyConfig.Port]
@@ -263,19 +243,52 @@
 				if err != nil {
 					return err
 				}
-				logger.Infof("Shadowsocks TCP service listening on %v", ln.Addr().String())
+				logger.Infof("TCP service listening on %v", ln.Addr().String())
 				go service.StreamServe(ln.AcceptStream, sh.Handle)
 
 				pc, err := lnSet.ListenPacket(addr)
 				if err != nil {
 					return err
 				}
-				logger.Infof("Shadowsocks UDP service listening on %v", pc.LocalAddr().String())
+				logger.Infof("UDP service listening on %v", pc.LocalAddr().String())
 				ph := s.NewShadowsocksPacketHandler(ciphers)
 				go ph.Handle(pc)
 			}
-			logger.Infof("Loaded %d access keys over %d listeners", len(config.Keys), lnSet.Len())
-			s.m.SetNumAccessKeys(len(config.Keys), lnSet.Len())
+
+			for _, serviceConfig := range config.Services {
+				// TODO: Create the handlers on demand.
+				sh, err := s.NewShadowsocksStreamHandlerFromConfig(serviceConfig)
+				if err != nil {
+					return err
+				}
+				ph, err := s.NewShadowsocksPacketHandlerFromConfig(serviceConfig)
+				if err != nil {
+					return err
+				}
+
+				for _, lnConfig := range serviceConfig.Listeners {
+					switch lnConfig.Type {
+					case listenerTypeTCP:
+						ln, err := lnSet.ListenStream(lnConfig.Address)
+						if err != nil {
+							return err
+						}
+						logger.Infof("TCP service listening on %s", ln.Addr().String())
+						go service.StreamServe(ln.AcceptStream, sh.Handle)
+					case listenerTypeUDP:
+						pc, err := lnSet.ListenPacket(lnConfig.Address)
+						if err != nil {
+							return err
+						}
+						logger.Infof("UDP service listening on %v", pc.LocalAddr().String())
+						go ph.Handle(pc)
+					}
+				}
+				totalCipherCount += len(serviceConfig.Keys)
+			}
+
+			logger.Infof("Loaded %d access keys over %d listeners", totalCipherCount, lnSet.Len())
+			s.m.SetNumAccessKeys(totalCipherCount, lnSet.Len())
 			return nil
 		}()
 
