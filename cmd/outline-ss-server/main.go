// Copyright 2018 Jigsaw Operations LLC
//
// Licensed under the Apache License, Version 2.0 (the "License");
// you may not use this file except in compliance with the License.
// You may obtain a copy of the License at
//
//     https://www.apache.org/licenses/LICENSE-2.0
//
// Unless required by applicable law or agreed to in writing, software
// distributed under the License is distributed on an "AS IS" BASIS,
// WITHOUT WARRANTIES OR CONDITIONS OF ANY KIND, either express or implied.
// See the License for the specific language governing permissions and
// limitations under the License.

package main

import (
	"context"
	"flag"
	"fmt"
	"net"
	"net/http"
	"os"
	"os/signal"
	"strconv"
	"strings"
	"syscall"
	"time"

	"github.com/Jigsaw-Code/outline-sdk/transport"
	"github.com/Jigsaw-Code/outline-sdk/transport/shadowsocks"
	"github.com/Jigsaw-Code/outline-ss-server/ipinfo"
	"github.com/Jigsaw-Code/outline-ss-server/service"
	"github.com/op/go-logging"
	"github.com/prometheus/client_golang/prometheus"
	"github.com/prometheus/client_golang/prometheus/promhttp"
	"golang.org/x/term"
)

var logger *logging.Logger

// Set by goreleaser default ldflags. See https://goreleaser.com/customization/build/
var version = "dev"

// 59 seconds is most common timeout for servers that do not respond to invalid requests
const tcpReadTimeout time.Duration = 59 * time.Second

// A UDP NAT timeout of at least 5 minutes is recommended in RFC 4787 Section 4.3.
const defaultNatTimeout time.Duration = 5 * time.Minute

func init() {
	var prefix = "%{level:.1s}%{time:2006-01-02T15:04:05.000Z07:00} %{pid} %{shortfile}]"
	if term.IsTerminal(int(os.Stderr.Fd())) {
		// Add color only if the output is the terminal
		prefix = strings.Join([]string{"%{color}", prefix, "%{color:reset}"}, "")
	}
	logging.SetFormatter(logging.MustStringFormatter(strings.Join([]string{prefix, " %{message}"}, "")))
	logging.SetBackend(logging.NewLogBackend(os.Stderr, "", 0))
	logger = logging.MustGetLogger("")
}

type Handler interface {
	NumCiphers() int
	AddCipher(entry *service.CipherEntry)
	Handle(ctx context.Context, conn any)
}

type connHandler struct {
	tcpTimeout  time.Duration
	natTimeout  time.Duration
	replayCache *service.ReplayCache
	m           *outlineMetrics
	ciphers     service.CipherList
}

<<<<<<< HEAD
// NewHandler creates a new Handler handler based on a service config.
func NewHandler(config ServiceConfig, tcpTimeout time.Duration, natTimeout time.Duration, m *outlineMetrics, replayCache *service.ReplayCache) (Handler, error) {
	type cipherKey struct {
		cipher string
		secret string
	}
	ciphers := service.NewCipherList()
	existingCiphers := make(map[cipherKey]bool)
	for _, keyConfig := range config.Keys {
		key := cipherKey{keyConfig.Cipher, keyConfig.Secret}
		if _, exists := existingCiphers[key]; exists {
			logger.Debugf("encryption key already exists for ID=`%v`. Skipping.", keyConfig.ID)
			continue
		}
		cryptoKey, err := shadowsocks.NewEncryptionKey(keyConfig.Cipher, keyConfig.Secret)
		if err != nil {
			return nil, fmt.Errorf("failed to create encyption key for key %v: %w", keyConfig.ID, err)
		}
		entry := service.MakeCipherEntry(keyConfig.ID, cryptoKey, keyConfig.Secret)
		ciphers.PushBack(&entry)
		existingCiphers[key] = true
	}
	return &connHandler{
		ciphers:     ciphers,
		tcpTimeout:  tcpTimeout,
		natTimeout:  natTimeout,
		m:           m,
		replayCache: replayCache,
	}, nil
}

func (h *connHandler) NumCiphers() int {
	return h.ciphers.Len()
}

=======
func (h *connHandler) NumCiphers() int {
	return h.ciphers.Len()
}

>>>>>>> 120db8e4
func (h *connHandler) AddCipher(entry *service.CipherEntry) {
	h.ciphers.PushBack(entry)
}

func (h *connHandler) Handle(ctx context.Context, conn any) {
	switch c := conn.(type) {
	case transport.StreamConn:
		authFunc := service.NewShadowsocksStreamAuthenticator(h.ciphers, h.replayCache, h.m)
		// TODO: Register initial data metrics at zero.
		tcpHandler := service.NewTCPHandler(c.LocalAddr().String(), authFunc, h.m, h.tcpTimeout)
		tcpHandler.Handle(ctx, c)
	case net.PacketConn:
		packetHandler := service.NewPacketHandler(h.natTimeout, h.ciphers, h.m)
		packetHandler.Handle(ctx, c)
	default:
		logger.Errorf("unknown connection type: %v", c)
	}
}

type SSServer struct {
	lnManager   ListenerManager
	lnSet       ListenerSet
	natTimeout  time.Duration
	m           *outlineMetrics
	replayCache service.ReplayCache
}

func (s *SSServer) loadConfig(filename string) error {
	configData, err := os.ReadFile(filename)
	if err != nil {
		return fmt.Errorf("failed to read config file %s: %w", filename, err)
	}
	config, err := readConfig(configData)
	if err != nil {
		return fmt.Errorf("failed to load config (%v): %w", filename, err)
	}
	if err := config.Validate(); err != nil {
		return fmt.Errorf("failed to validate config: %w", err)
	}

<<<<<<< HEAD
	// We hot swap the services by having them both live at the same time. This
	// means we create services for the new config first, and then take down the
	// services from the old config.
=======
	// We hot swap the config by having the old and new listeners both live at
	// the same time. This means we create listeners for the new config first,
	// and then close the old ones after.
>>>>>>> 120db8e4
	oldListenerSet := s.lnSet
	s.lnSet = s.lnManager.NewListenerSet()
	var totalCipherCount int

	portHandlers := make(map[int]Handler)
	for _, legacyKeyServiceConfig := range config.Keys {
		handler, ok := portHandlers[legacyKeyServiceConfig.Port]
		if !ok {
			handler = &connHandler{
				ciphers:     service.NewCipherList(),
				tcpTimeout:  tcpReadTimeout,
				natTimeout:  s.natTimeout,
				m:           s.m,
				replayCache: &s.replayCache,
			}
			portHandlers[legacyKeyServiceConfig.Port] = handler
		}
		cryptoKey, err := shadowsocks.NewEncryptionKey(legacyKeyServiceConfig.Cipher, legacyKeyServiceConfig.Secret)
		if err != nil {
			return fmt.Errorf("failed to create encyption key for key %v: %w", legacyKeyServiceConfig.ID, err)
		}
		entry := service.MakeCipherEntry(legacyKeyServiceConfig.ID, cryptoKey, legacyKeyServiceConfig.Secret)
		handler.AddCipher(&entry)
	}
	for portNum, handler := range portHandlers {
		totalCipherCount += handler.NumCiphers()
		for _, network := range []string{"tcp", "udp"} {
			addr := net.JoinHostPort("::", strconv.Itoa(portNum))
			listener, err := s.lnSet.Listen(context.TODO(), network, addr, net.ListenConfig{KeepAlive: 0})
			if err != nil {
				return fmt.Errorf("%s service failed to start listening on address %s: %w", network, addr, err)
<<<<<<< HEAD
			}
			listener.SetHandler(handler)
		}
	}

	for _, serviceConfig := range config.Services {
		handler, err := NewHandler(serviceConfig, tcpReadTimeout, s.natTimeout, s.m, &s.replayCache)
		if err != nil {
			return fmt.Errorf("failed to create service handler: %w", err)
		}
		totalCipherCount += handler.NumCiphers()
		for _, listenerConfig := range serviceConfig.Listeners {
			network := string(listenerConfig.Type)
			listener, err := s.lnSet.Listen(context.TODO(), network, listenerConfig.Address, net.ListenConfig{KeepAlive: 0})
			if err != nil {
				return fmt.Errorf("%s service failed to start listening on address %s: %w", network, listenerConfig.Address, err)
=======
>>>>>>> 120db8e4
			}
			listener.SetHandler(handler)
		}
	}
	logger.Infof("Loaded %d access keys over %d listeners", totalCipherCount, s.lnSet.Len())
	s.m.SetNumAccessKeys(totalCipherCount, s.lnSet.Len())

<<<<<<< HEAD
	// Take down the old services now that the new ones are created and serving.
=======
	// Take down the old listeners now that the new ones are created and serving.
>>>>>>> 120db8e4
	if oldListenerSet != nil {
		if err := oldListenerSet.Close(); err != nil {
			logger.Errorf("Failed to stop old listeners: %w", err)
		}
		logger.Infof("Stopped %d old listeners", s.lnSet.Len())
	}

	return nil
}

<<<<<<< HEAD
// Stop serving on all existing services.
func (s *SSServer) Stop() error {
	if s.lnSet == nil {
		return nil
	}
	if err := s.lnSet.Close(); err != nil {
		logger.Errorf("Failed to stop all listeners: %w", err)
	}
=======
// Stop serving on all existing listeners.
func (s *SSServer) Stop() error {
	if s.lnSet == nil {
		return nil
	}
	if err := s.lnSet.Close(); err != nil {
		logger.Errorf("Failed to stop all listeners: %w", err)
	}
>>>>>>> 120db8e4
	logger.Infof("Stopped %d listeners", s.lnSet.Len())
	return nil
}

// RunSSServer starts a shadowsocks server running, and returns the server or an error.
func RunSSServer(filename string, natTimeout time.Duration, sm *outlineMetrics, replayHistory int) (*SSServer, error) {
	server := &SSServer{
		lnManager:   NewListenerManager(),
		natTimeout:  natTimeout,
		m:           sm,
		replayCache: service.NewReplayCache(replayHistory),
	}
	err := server.loadConfig(filename)
	if err != nil {
		return nil, fmt.Errorf("failed to configure server: %w", err)
	}
	sigHup := make(chan os.Signal, 1)
	signal.Notify(sigHup, syscall.SIGHUP)
	go func() {
		for range sigHup {
			logger.Infof("SIGHUP received. Loading config from %v", filename)
			if err := server.loadConfig(filename); err != nil {
				logger.Errorf("Failed to update server: %v. Server state may be invalid. Fix the error and try the update again", err)
			}
		}
	}()
	return server, nil
}

func main() {
	var flags struct {
		ConfigFile    string
		MetricsAddr   string
		IPCountryDB   string
		IPASNDB       string
		natTimeout    time.Duration
		replayHistory int
		Verbose       bool
		Version       bool
	}
	flag.StringVar(&flags.ConfigFile, "config", "", "Configuration filename")
	flag.StringVar(&flags.MetricsAddr, "metrics", "", "Address for the Prometheus metrics")
	flag.StringVar(&flags.IPCountryDB, "ip_country_db", "", "Path to the ip-to-country mmdb file")
	flag.StringVar(&flags.IPASNDB, "ip_asn_db", "", "Path to the ip-to-ASN mmdb file")
	flag.DurationVar(&flags.natTimeout, "udptimeout", defaultNatTimeout, "UDP tunnel timeout")
	flag.IntVar(&flags.replayHistory, "replay_history", 0, "Replay buffer size (# of handshakes)")
	flag.BoolVar(&flags.Verbose, "verbose", false, "Enables verbose logging output")
	flag.BoolVar(&flags.Version, "version", false, "The version of the server")

	flag.Parse()

	if flags.Verbose {
		logging.SetLevel(logging.DEBUG, "")
	} else {
		logging.SetLevel(logging.INFO, "")
	}

	if flags.Version {
		fmt.Println(version)
		return
	}

	if flags.ConfigFile == "" {
		flag.Usage()
		return
	}

	if flags.MetricsAddr != "" {
		http.Handle("/metrics", promhttp.Handler())
		go func() {
			logger.Fatalf("Failed to run metrics server: %v. Aborting.", http.ListenAndServe(flags.MetricsAddr, nil))
		}()
		logger.Infof("Prometheus metrics available at http://%v/metrics", flags.MetricsAddr)
	}

	var err error
	if flags.IPCountryDB != "" {
		logger.Infof("Using IP-Country database at %v", flags.IPCountryDB)
	}
	if flags.IPASNDB != "" {
		logger.Infof("Using IP-ASN database at %v", flags.IPASNDB)
	}
	ip2info, err := ipinfo.NewMMDBIPInfoMap(flags.IPCountryDB, flags.IPASNDB)
	if err != nil {
		logger.Fatalf("Could create IP info map: %v. Aborting", err)
	}
	defer ip2info.Close()

	m := newPrometheusOutlineMetrics(ip2info, prometheus.DefaultRegisterer)
	m.SetBuildInfo(version)
	_, err = RunSSServer(flags.ConfigFile, flags.natTimeout, m, flags.replayHistory)
	if err != nil {
		logger.Fatalf("Server failed to start: %v. Aborting", err)
	}

	sigCh := make(chan os.Signal, 1)
	signal.Notify(sigCh, syscall.SIGINT, syscall.SIGTERM)
	<-sigCh
}<|MERGE_RESOLUTION|>--- conflicted
+++ resolved
@@ -73,7 +73,6 @@
 	ciphers     service.CipherList
 }
 
-<<<<<<< HEAD
 // NewHandler creates a new Handler handler based on a service config.
 func NewHandler(config ServiceConfig, tcpTimeout time.Duration, natTimeout time.Duration, m *outlineMetrics, replayCache *service.ReplayCache) (Handler, error) {
 	type cipherKey struct {
@@ -109,12 +108,6 @@
 	return h.ciphers.Len()
 }
 
-=======
-func (h *connHandler) NumCiphers() int {
-	return h.ciphers.Len()
-}
-
->>>>>>> 120db8e4
 func (h *connHandler) AddCipher(entry *service.CipherEntry) {
 	h.ciphers.PushBack(entry)
 }
@@ -155,15 +148,9 @@
 		return fmt.Errorf("failed to validate config: %w", err)
 	}
 
-<<<<<<< HEAD
-	// We hot swap the services by having them both live at the same time. This
-	// means we create services for the new config first, and then take down the
-	// services from the old config.
-=======
 	// We hot swap the config by having the old and new listeners both live at
 	// the same time. This means we create listeners for the new config first,
 	// and then close the old ones after.
->>>>>>> 120db8e4
 	oldListenerSet := s.lnSet
 	s.lnSet = s.lnManager.NewListenerSet()
 	var totalCipherCount int
@@ -195,7 +182,6 @@
 			listener, err := s.lnSet.Listen(context.TODO(), network, addr, net.ListenConfig{KeepAlive: 0})
 			if err != nil {
 				return fmt.Errorf("%s service failed to start listening on address %s: %w", network, addr, err)
-<<<<<<< HEAD
 			}
 			listener.SetHandler(handler)
 		}
@@ -212,8 +198,6 @@
 			listener, err := s.lnSet.Listen(context.TODO(), network, listenerConfig.Address, net.ListenConfig{KeepAlive: 0})
 			if err != nil {
 				return fmt.Errorf("%s service failed to start listening on address %s: %w", network, listenerConfig.Address, err)
-=======
->>>>>>> 120db8e4
 			}
 			listener.SetHandler(handler)
 		}
@@ -221,11 +205,7 @@
 	logger.Infof("Loaded %d access keys over %d listeners", totalCipherCount, s.lnSet.Len())
 	s.m.SetNumAccessKeys(totalCipherCount, s.lnSet.Len())
 
-<<<<<<< HEAD
-	// Take down the old services now that the new ones are created and serving.
-=======
 	// Take down the old listeners now that the new ones are created and serving.
->>>>>>> 120db8e4
 	if oldListenerSet != nil {
 		if err := oldListenerSet.Close(); err != nil {
 			logger.Errorf("Failed to stop old listeners: %w", err)
@@ -236,16 +216,6 @@
 	return nil
 }
 
-<<<<<<< HEAD
-// Stop serving on all existing services.
-func (s *SSServer) Stop() error {
-	if s.lnSet == nil {
-		return nil
-	}
-	if err := s.lnSet.Close(); err != nil {
-		logger.Errorf("Failed to stop all listeners: %w", err)
-	}
-=======
 // Stop serving on all existing listeners.
 func (s *SSServer) Stop() error {
 	if s.lnSet == nil {
@@ -254,7 +224,6 @@
 	if err := s.lnSet.Close(); err != nil {
 		logger.Errorf("Failed to stop all listeners: %w", err)
 	}
->>>>>>> 120db8e4
 	logger.Infof("Stopped %d listeners", s.lnSet.Len())
 	return nil
 }
