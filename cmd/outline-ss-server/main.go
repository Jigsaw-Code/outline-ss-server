--- conflicted
+++ resolved
@@ -72,12 +72,12 @@
 	listeners   map[string]*ssListener
 }
 
-func (s *SSServer) serve(listener io.Closer, cipherList service.CipherList) error {
+func (s *SSServer) serve(addr string, listener io.Closer, cipherList service.CipherList) error {
 	switch ln := listener.(type) {
 	case net.Listener:
 		authFunc := service.NewShadowsocksStreamAuthenticator(cipherList, &s.replayCache, s.m)
 		// TODO: Register initial data metrics at zero.
-		tcpHandler := service.NewTCPHandler(authFunc, s.m, tcpReadTimeout)
+		tcpHandler := service.NewTCPHandler(addr, authFunc, s.m, tcpReadTimeout)
 		accept := func() (transport.StreamConn, error) {
 			conn, err := ln.Accept()
 			if err != nil {
@@ -103,27 +103,11 @@
 		//lint:ignore ST1005 Shadowsocks is capitalized.
 		return nil, fmt.Errorf("Shadowsocks service failed to start on address %v: %w", addr, err)
 	}
-<<<<<<< HEAD
 	logger.Infof("Shadowsocks service listening on %v", addr)
 
-	err = s.serve(listener, cipherList)
+	err = s.serve(addr, listener, cipherList)
 	if err != nil {
 		return nil, fmt.Errorf("failed to serve on listener %v: %w", listener, err)
-=======
-	logger.Infof("Shadowsocks UDP service listening on %v", packetConn.LocalAddr().String())
-	port := &ssPort{tcpListener: listener, packetConn: packetConn, cipherList: service.NewCipherList()}
-	authFunc := service.NewShadowsocksStreamAuthenticator(port.cipherList, &s.replayCache, s.m)
-	// TODO: Register initial data metrics at zero.
-	tcpHandler := service.NewTCPHandler(listener.Addr().String(), authFunc, s.m, tcpReadTimeout)
-	packetHandler := service.NewPacketHandler(s.natTimeout, port.cipherList, s.m)
-	s.ports[portNum] = port
-	accept := func() (transport.StreamConn, error) {
-		conn, err := listener.AcceptTCP()
-		if err == nil {
-			conn.SetKeepAlive(true)
-		}
-		return conn, err
->>>>>>> 1b8e9038
 	}
 
 	return listener, nil
