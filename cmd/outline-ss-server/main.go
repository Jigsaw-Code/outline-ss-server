--- conflicted
+++ resolved
@@ -330,8 +330,7 @@
 							}
 							return serviceConfig.Dialer.Fwmark
 						}())
-<<<<<<< HEAD
-						go service.PacketServe(pc, ssService.NewAssociation, s.serverMetrics)
+						go service.PacketServe(pc, ssService.NewPacketAssociation, s.serverMetrics)
 					case listenerTypeWebsocketStream:
 						if _, exists := webServers[lnConfig.WebServer]; !exists {
 							return fmt.Errorf("listener type `%s` references unknown web server `%s`", lnConfig.Type, lnConfig.WebServer)
@@ -369,22 +368,19 @@
 									return
 								}
 								conn := &wrappedConn{Conn: wsConn, raddr: raddr}
-								assoc, err := ssService.NewAssociation(conn)
+								assoc, err := ssService.NewConnAssociation(conn)
 								if err != nil {
 									slog.Error("failed to upgrade", "err", err)
 									w.WriteHeader(http.StatusBadGateway)
 									return
 								}
-								assoc.Handle(conn)
+								assoc.Handle()
 							}
 							websocket.Handler(handler).ServeHTTP(w, r)
 						})
 						mux.Handle(lnConfig.Path, http.StripPrefix(lnConfig.Path, handler))
 					default:
 						return errors.New("unsupported listener configuration")
-=======
-						go service.PacketServe(pc, ssService.NewPacketAssociation, s.serverMetrics)
->>>>>>> 2939f8af
 					}
 				}
 				totalCipherCount += len(serviceConfig.Keys)
