// Copyright 2018 Jigsaw Operations LLC
//
// Licensed under the Apache License, Version 2.0 (the "License");
// you may not use this file except in compliance with the License.
// You may obtain a copy of the License at
//
//     https://www.apache.org/licenses/LICENSE-2.0
//
// Unless required by applicable law or agreed to in writing, software
// distributed under the License is distributed on an "AS IS" BASIS,
// WITHOUT WARRANTIES OR CONDITIONS OF ANY KIND, either express or implied.
// See the License for the specific language governing permissions and
// limitations under the License.

package main

import (
	"container/list"
	"flag"
	"fmt"
	"log/slog"
	"net"
	"net/http"
	"os"
	"os/signal"
	"sync"
	"syscall"
	"time"

	"github.com/Jigsaw-Code/outline-sdk/transport/shadowsocks"
	"github.com/lmittmann/tint"
	"github.com/prometheus/client_golang/prometheus"
	"github.com/prometheus/client_golang/prometheus/promhttp"
	"golang.org/x/term"

	"github.com/Jigsaw-Code/outline-ss-server/ipinfo"
	onet "github.com/Jigsaw-Code/outline-ss-server/net"
	outline_prometheus "github.com/Jigsaw-Code/outline-ss-server/prometheus"
	"github.com/Jigsaw-Code/outline-ss-server/service"
)

var (
	logLevel   = new(slog.LevelVar) // Info by default
	logHandler slog.Handler
)

// Set by goreleaser default ldflags. See https://goreleaser.com/customization/build/
var version = "dev"

// 59 seconds is most common timeout for servers that do not respond to invalid requests
const tcpReadTimeout time.Duration = 59 * time.Second

// A UDP NAT timeout of at least 5 minutes is recommended in RFC 4787 Section 4.3.
const defaultNatTimeout time.Duration = 5 * time.Minute

func init() {
	logHandler = tint.NewHandler(
		os.Stderr,
		&tint.Options{NoColor: !term.IsTerminal(int(os.Stderr.Fd())), Level: logLevel},
	)
}

type OutlineServer struct {
	stopConfig     func() error
	lnManager      service.ListenerManager
	natTimeout     time.Duration
	serverMetrics  *serverMetrics
	serviceMetrics service.ServiceMetrics
	replayCache    service.ReplayCache
}

func (s *OutlineServer) loadConfig(filename string) error {
	configData, err := os.ReadFile(filename)
	if err != nil {
		return fmt.Errorf("failed to read config file %s: %w", filename, err)
	}
	config, err := readConfig(configData)
	if err != nil {
		return fmt.Errorf("failed to load config (%v): %w", filename, err)
	}
	if err := config.Validate(); err != nil {
		return fmt.Errorf("failed to validate config: %w", err)
	}

	// We hot swap the config by having the old and new listeners both live at
	// the same time. This means we create listeners for the new config first,
	// and then close the old ones after.
	stopConfig, err := s.runConfig(*config)
	if err != nil {
		return err
	}
	if err := s.Stop(); err != nil {
		slog.Warn("Failed to stop old config.", "err", err)
	}
	s.stopConfig = stopConfig
	return nil
}

func newCipherListFromConfig(config ServiceConfig) (service.CipherList, error) {
	type cipherKey struct {
		cipher string
		secret string
	}
	cipherList := list.New()
	existingCiphers := make(map[cipherKey]bool)
	for _, keyConfig := range config.Keys {
		key := cipherKey{keyConfig.Cipher, keyConfig.Secret}
		if _, exists := existingCiphers[key]; exists {
			slog.Debug("Encryption key already exists. Skipping.", "id", keyConfig.ID)
			continue
		}
		cryptoKey, err := shadowsocks.NewEncryptionKey(keyConfig.Cipher, keyConfig.Secret)
		if err != nil {
			return nil, fmt.Errorf("failed to create encyption key for key %v: %w", keyConfig.ID, err)
		}
		entry := service.MakeCipherEntry(keyConfig.ID, cryptoKey, keyConfig.Secret)
		cipherList.PushBack(&entry)
		existingCiphers[key] = true
	}
	ciphers := service.NewCipherList()
	ciphers.Update(cipherList)

	return ciphers, nil
}

type listenerSet struct {
	manager            service.ListenerManager
	listenerCloseFuncs map[string]func() error
	listenersMu        sync.Mutex
}

// ListenStream announces on a given network address. Trying to listen for stream connections
// on the same address twice will result in an error.
func (ls *listenerSet) ListenStream(addr string) (service.StreamListener, error) {
	ls.listenersMu.Lock()
	defer ls.listenersMu.Unlock()

	lnKey := "stream/" + addr
	if _, exists := ls.listenerCloseFuncs[lnKey]; exists {
		return nil, fmt.Errorf("stream listener for %s already exists", addr)
	}
	ln, err := ls.manager.ListenStream(addr)
	if err != nil {
		return nil, err
	}
	ls.listenerCloseFuncs[lnKey] = ln.Close
	return ln, nil
}

// ListenPacket announces on a given network address. Trying to listen for packet connections
// on the same address twice will result in an error.
func (ls *listenerSet) ListenPacket(addr string) (net.PacketConn, error) {
	ls.listenersMu.Lock()
	defer ls.listenersMu.Unlock()

	lnKey := "packet/" + addr
	if _, exists := ls.listenerCloseFuncs[lnKey]; exists {
		return nil, fmt.Errorf("packet listener for %s already exists", addr)
	}
	ln, err := ls.manager.ListenPacket(addr)
	if err != nil {
		return nil, err
	}
	ls.listenerCloseFuncs[lnKey] = ln.Close
	return ln, nil
}

// Close closes all the listeners in the set, after which the set can't be used again.
func (ls *listenerSet) Close() error {
	ls.listenersMu.Lock()
	defer ls.listenersMu.Unlock()

	for addr, listenerCloseFunc := range ls.listenerCloseFuncs {
		if err := listenerCloseFunc(); err != nil {
			return fmt.Errorf("listener on address %s failed to stop: %w", addr, err)
		}
	}
	ls.listenerCloseFuncs = nil
	return nil
}

// Len returns the number of listeners in the set.
func (ls *listenerSet) Len() int {
	return len(ls.listenerCloseFuncs)
}

func (s *OutlineServer) runConfig(config Config) (func() error, error) {
	startErrCh := make(chan error)
	stopErrCh := make(chan error)
	stopCh := make(chan struct{})

	go func() {
		lnSet := &listenerSet{
			manager:            s.lnManager,
			listenerCloseFuncs: make(map[string]func() error),
		}
		defer func() {
			stopErrCh <- lnSet.Close()
		}()

		startErrCh <- func() error {
			totalCipherCount := len(config.Keys)
			portCiphers := make(map[int]*list.List) // Values are *List of *CipherEntry.
			for _, keyConfig := range config.Keys {
				cipherList, ok := portCiphers[keyConfig.Port]
				if !ok {
					cipherList = list.New()
					portCiphers[keyConfig.Port] = cipherList
				}
				cryptoKey, err := shadowsocks.NewEncryptionKey(keyConfig.Cipher, keyConfig.Secret)
				if err != nil {
					return fmt.Errorf("failed to create encyption key for key %v: %w", keyConfig.ID, err)
				}
				entry := service.MakeCipherEntry(keyConfig.ID, cryptoKey, keyConfig.Secret)
				cipherList.PushBack(&entry)
			}
			for portNum, cipherList := range portCiphers {
				// NOTE: We explicitly construct the address string with only the port
				// number. This will result in an address that listens on all available
				// network interfaces (both IPv4 and IPv6).
				addr := fmt.Sprintf(":%d", portNum)

				ciphers := service.NewCipherList()
				ciphers.Update(cipherList)

				ssService, err := service.NewShadowsocksService(
					service.WithCiphers(ciphers),
					service.WithNatTimeout(s.natTimeout),
					service.WithMetrics(s.serviceMetrics),
					service.WithReplayCache(&s.replayCache),
					service.WithLogger(slog.Default()),
				)
				ln, err := lnSet.ListenStream(addr)
				if err != nil {
					return err
				}
				slog.Info("TCP service started.", "address", ln.Addr().String())
				go service.StreamServe(ln.AcceptStream, ssService.HandleStream)

				pc, err := lnSet.ListenPacket(addr)
				if err != nil {
					return err
				}
				slog.Info("UDP service started.", "address", pc.LocalAddr().String())
				go service.PacketServe(pc, ssService.NewAssociation, s.serverMetrics)
			}

			for _, serviceConfig := range config.Services {
				ciphers, err := newCipherListFromConfig(serviceConfig)
				if err != nil {
					return fmt.Errorf("failed to create cipher list from config: %v", err)
				}
				ssService, err := service.NewShadowsocksService(
					service.WithCiphers(ciphers),
					service.WithNatTimeout(s.natTimeout),
					service.WithMetrics(s.serviceMetrics),
					service.WithReplayCache(&s.replayCache),
					service.WithStreamDialer(service.MakeValidatingTCPStreamDialer(onet.RequirePublicIP, serviceConfig.Dialer.Fwmark)),
					service.WithPacketListener(service.MakeTargetUDPListener(serviceConfig.Dialer.Fwmark)),
					service.WithLogger(slog.Default()),
				)
				if err != nil {
					return err
				}
				for _, lnConfig := range serviceConfig.Listeners {
					switch lnConfig.Type {
					case listenerTypeTCP:
						ln, err := lnSet.ListenStream(lnConfig.Address)
						if err != nil {
							return err
						}
						slog.Info("TCP service started.", "address", ln.Addr().String(), "fwmark", func() any {
							if serviceConfig.Dialer.Fwmark == 0 {
								return "disabled"
							}
							return serviceConfig.Dialer.Fwmark
						}())
						go service.StreamServe(ln.AcceptStream, ssService.HandleStream)
					case listenerTypeUDP:
						pc, err := lnSet.ListenPacket(lnConfig.Address)
						if err != nil {
							return err
						}
<<<<<<< HEAD
						slog.Info("UDP service started.", "address", pc.LocalAddr().String())
						go service.PacketServe(pc, ssService.NewAssociation, s.serverMetrics)
=======
						slog.Info("UDP service started.", "address", pc.LocalAddr().String(), "fwmark", func() any {
							if serviceConfig.Dialer.Fwmark == 0 {
								return "disabled"
							}
							return serviceConfig.Dialer.Fwmark
						}())
						go ssService.HandlePacket(pc)
>>>>>>> 98db5b42
					}
				}
				totalCipherCount += len(serviceConfig.Keys)
			}

			slog.Info("Loaded config.", "access_keys", totalCipherCount, "listeners", lnSet.Len())
			s.serverMetrics.SetNumAccessKeys(totalCipherCount, lnSet.Len())
			return nil
		}()

		<-stopCh
	}()

	err := <-startErrCh
	if err != nil {
		return nil, err
	}
	return func() error {
		slog.Info("Stopping running config.")
		// TODO(sbruens): Actually wait for all handlers to be stopped, e.g. by
		// using a https://pkg.go.dev/sync#WaitGroup.
		stopCh <- struct{}{}
		stopErr := <-stopErrCh
		return stopErr
	}, nil
}

// Stop stops serving the current config.
func (s *OutlineServer) Stop() error {
	stopFunc := s.stopConfig
	if stopFunc == nil {
		return nil
	}
	if err := stopFunc(); err != nil {
		slog.Error("Error stopping config.", "err", err)
		return err
	}
	slog.Info("Stopped all listeners for running config.")
	return nil
}

// RunOutlineServer starts an Outline server running, and returns the server or an error.
func RunOutlineServer(filename string, natTimeout time.Duration, serverMetrics *serverMetrics, serviceMetrics service.ServiceMetrics, replayHistory int) (*OutlineServer, error) {
	server := &OutlineServer{
		lnManager:      service.NewListenerManager(),
		natTimeout:     natTimeout,
		serverMetrics:  serverMetrics,
		serviceMetrics: serviceMetrics,
		replayCache:    service.NewReplayCache(replayHistory),
	}
	err := server.loadConfig(filename)
	if err != nil {
		return nil, fmt.Errorf("failed to configure server: %w", err)
	}
	sigHup := make(chan os.Signal, 1)
	signal.Notify(sigHup, syscall.SIGHUP)
	go func() {
		for range sigHup {
			slog.Info("SIGHUP received. Loading config.", "config", filename)
			if err := server.loadConfig(filename); err != nil {
				slog.Error("Failed to update server. Server state may be invalid. Fix the error and try the update again", "err", err)
			}
		}
	}()
	return server, nil
}

func main() {
	slog.SetDefault(slog.New(logHandler))

	var flags struct {
		ConfigFile    string
		MetricsAddr   string
		IPCountryDB   string
		IPASNDB       string
		natTimeout    time.Duration
		replayHistory int
		Verbose       bool
		Version       bool
	}
	flag.StringVar(&flags.ConfigFile, "config", "", "Configuration filename")
	flag.StringVar(&flags.MetricsAddr, "metrics", "", "Address for the Prometheus metrics")
	flag.StringVar(&flags.IPCountryDB, "ip_country_db", "", "Path to the ip-to-country mmdb file")
	flag.StringVar(&flags.IPASNDB, "ip_asn_db", "", "Path to the ip-to-ASN mmdb file")
	flag.DurationVar(&flags.natTimeout, "udptimeout", defaultNatTimeout, "UDP tunnel timeout")
	flag.IntVar(&flags.replayHistory, "replay_history", 0, "Replay buffer size (# of handshakes)")
	flag.BoolVar(&flags.Verbose, "verbose", false, "Enables verbose logging output")
	flag.BoolVar(&flags.Version, "version", false, "The version of the server")

	flag.Parse()

	if flags.Verbose {
		logLevel.Set(slog.LevelDebug)
	}

	if flags.Version {
		fmt.Println(version)
		return
	}

	if flags.ConfigFile == "" {
		flag.Usage()
		return
	}

	if flags.MetricsAddr != "" {
		http.Handle("/metrics", promhttp.Handler())
		go func() {
			slog.Error("Failed to run metrics server. Aborting.", "err", http.ListenAndServe(flags.MetricsAddr, nil))
		}()
		slog.Info(fmt.Sprintf("Prometheus metrics available at http://%v/metrics.", flags.MetricsAddr))
	}

	var err error
	if flags.IPCountryDB != "" {
		slog.Info("Using IP-Country database.", "db", flags.IPCountryDB)
	}
	if flags.IPASNDB != "" {
		slog.Info("Using IP-ASN database.", "db", flags.IPASNDB)
	}
	ip2info, err := ipinfo.NewMMDBIPInfoMap(flags.IPCountryDB, flags.IPASNDB)
	if err != nil {
		slog.Error("Failed to create IP info map. Aborting.", "err", err)
	}
	defer ip2info.Close()

	serverMetrics := newPrometheusServerMetrics()
	serverMetrics.SetVersion(version)
	serviceMetrics, err := outline_prometheus.NewServiceMetrics(ip2info)
	if err != nil {
		slog.Error("Failed to create Outline Prometheus service metrics. Aborting.", "err", err)
	}
	r := prometheus.WrapRegistererWithPrefix("shadowsocks_", prometheus.DefaultRegisterer)
	r.MustRegister(serverMetrics, serviceMetrics)

	_, err = RunOutlineServer(flags.ConfigFile, flags.natTimeout, serverMetrics, serviceMetrics, flags.replayHistory)
	if err != nil {
		slog.Error("Server failed to start. Aborting.", "err", err)
	}

	sigCh := make(chan os.Signal, 1)
	signal.Notify(sigCh, syscall.SIGINT, syscall.SIGTERM)
	<-sigCh
}<|MERGE_RESOLUTION|>--- conflicted
+++ resolved
@@ -225,9 +225,10 @@
 
 				ssService, err := service.NewShadowsocksService(
 					service.WithCiphers(ciphers),
-					service.WithNatTimeout(s.natTimeout),
 					service.WithMetrics(s.serviceMetrics),
 					service.WithReplayCache(&s.replayCache),
+					service.WithStreamDialer(service.MakeValidatingTCPStreamDialer(onet.RequirePublicIP, 0)),
+					service.WithPacketListener(service.MakeTargetUDPListener(s.natTimeout, 0)),
 					service.WithLogger(slog.Default()),
 				)
 				ln, err := lnSet.ListenStream(addr)
@@ -252,11 +253,10 @@
 				}
 				ssService, err := service.NewShadowsocksService(
 					service.WithCiphers(ciphers),
-					service.WithNatTimeout(s.natTimeout),
 					service.WithMetrics(s.serviceMetrics),
 					service.WithReplayCache(&s.replayCache),
 					service.WithStreamDialer(service.MakeValidatingTCPStreamDialer(onet.RequirePublicIP, serviceConfig.Dialer.Fwmark)),
-					service.WithPacketListener(service.MakeTargetUDPListener(serviceConfig.Dialer.Fwmark)),
+					service.WithPacketListener(service.MakeTargetUDPListener(s.natTimeout, serviceConfig.Dialer.Fwmark)),
 					service.WithLogger(slog.Default()),
 				)
 				if err != nil {
@@ -281,18 +281,13 @@
 						if err != nil {
 							return err
 						}
-<<<<<<< HEAD
-						slog.Info("UDP service started.", "address", pc.LocalAddr().String())
-						go service.PacketServe(pc, ssService.NewAssociation, s.serverMetrics)
-=======
 						slog.Info("UDP service started.", "address", pc.LocalAddr().String(), "fwmark", func() any {
 							if serviceConfig.Dialer.Fwmark == 0 {
 								return "disabled"
 							}
 							return serviceConfig.Dialer.Fwmark
 						}())
-						go ssService.HandlePacket(pc)
->>>>>>> 98db5b42
+						go service.PacketServe(pc, ssService.NewAssociation, s.serverMetrics)
 					}
 				}
 				totalCipherCount += len(serviceConfig.Keys)
