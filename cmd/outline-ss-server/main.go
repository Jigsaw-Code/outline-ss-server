--- conflicted
+++ resolved
@@ -101,7 +101,7 @@
 	for _, keyConfig := range config.Keys {
 		key := cipherKey{keyConfig.Cipher, keyConfig.Secret}
 		if _, exists := existingCiphers[key]; exists {
-			logger.Debugf("encryption key already exists for ID=`%v`. Skipping.", keyConfig.ID)
+			slog.Debug("Encryption key already exists. Skipping.", "id", keyConfig.ID)
 			continue
 		}
 		cryptoKey, err := shadowsocks.NewEncryptionKey(keyConfig.Cipher, keyConfig.Secret)
@@ -246,19 +246,14 @@
 				if err != nil {
 					return err
 				}
-<<<<<<< HEAD
-				logger.Infof("TCP service listening on %v", ln.Addr().String())
-=======
-				slog.Info("Shadowsocks TCP service started.", "address", ln.Addr().String())
->>>>>>> d688dd9d
+				slog.Info("TCP service started.", "address", ln.Addr().String())
 				go service.StreamServe(ln.AcceptStream, sh.Handle)
 
 				pc, err := lnSet.ListenPacket(addr)
 				if err != nil {
 					return err
 				}
-<<<<<<< HEAD
-				logger.Infof("UDP service listening on %v", pc.LocalAddr().String())
+				slog.Info("UDP service started.", "address", pc.LocalAddr().String())
 				ph := s.NewShadowsocksPacketHandler(ciphers)
 				go ph.Handle(pc)
 			}
@@ -275,7 +270,7 @@
 						if err != nil {
 							return err
 						}
-						logger.Infof("TCP service listening on %s", ln.Addr().String())
+						slog.Info("TCP service started.", "address", ln.Addr().String())
 						if sh == nil {
 							sh, err = s.NewShadowsocksStreamHandlerFromConfig(serviceConfig)
 							if err != nil {
@@ -288,7 +283,7 @@
 						if err != nil {
 							return err
 						}
-						logger.Infof("UDP service listening on %v", pc.LocalAddr().String())
+						slog.Info("UDP service started.", "address", pc.LocalAddr().String())
 						if ph == nil {
 							ph, err = s.NewShadowsocksPacketHandlerFromConfig(serviceConfig)
 							if err != nil {
@@ -301,16 +296,8 @@
 				totalCipherCount += len(serviceConfig.Keys)
 			}
 
-			logger.Infof("Loaded %d access keys over %d listeners", totalCipherCount, lnSet.Len())
+			slog.Info("Loaded config.", "access_keys", totalCipherCount, "listeners", lnSet.Len())
 			s.m.SetNumAccessKeys(totalCipherCount, lnSet.Len())
-=======
-				slog.Info("Shadowsocks UDP service started.", "address", pc.LocalAddr().String())
-				ph := s.NewShadowsocksPacketHandler(ciphers)
-				go ph.Handle(pc)
-			}
-			slog.Info("Loaded config.", "access keys", len(config.Keys), "listeners", lnSet.Len())
-			s.m.SetNumAccessKeys(len(config.Keys), lnSet.Len())
->>>>>>> d688dd9d
 			return nil
 		}()
 
