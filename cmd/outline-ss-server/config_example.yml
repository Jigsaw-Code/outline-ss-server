services:
  - listeners:
<<<<<<< HEAD
      - type: direct
        address: "tcp://[::]:9000"
      - type: direct
        address: "udp://[::]:9000"
      - type: proxy_protocol
        address: "tcp://[::]:9010"
      - type: proxy_protocol
        address: "udp://[::]:9010"
=======
      # TODO(sbruens): Allow a string-based listener config, as a convenient short-form
      # to create a direct listener, e.g. `- tcp/[::]:9000`.
      - type: tcp
        address: "[::]:9000"
      - type: udp
        address: "[::]:9000"
>>>>>>> f9432d23
    keys:
        - id: user-0
          cipher: chacha20-ietf-poly1305
          secret: Secret0
        - id: user-1
          cipher: chacha20-ietf-poly1305
          secret: Secret1

  - listeners:
      - type: tcp
        address: "[::]:9001"
      - type: udp
        address: "[::]:9001"
    keys:
        - id: user-2
          cipher: chacha20-ietf-poly1305
          secret: Secret2<|MERGE_RESOLUTION|>--- conflicted
+++ resolved
@@ -1,22 +1,17 @@
 services:
   - listeners:
-<<<<<<< HEAD
-      - type: direct
-        address: "tcp://[::]:9000"
-      - type: direct
-        address: "udp://[::]:9000"
-      - type: proxy_protocol
-        address: "tcp://[::]:9010"
-      - type: proxy_protocol
-        address: "udp://[::]:9010"
-=======
       # TODO(sbruens): Allow a string-based listener config, as a convenient short-form
       # to create a direct listener, e.g. `- tcp/[::]:9000`.
       - type: tcp
         address: "[::]:9000"
       - type: udp
         address: "[::]:9000"
->>>>>>> f9432d23
+      - type: proxy_protocol
+        listeners:
+        - type: tcp
+          address: "[::]:9010"
+        - type: udp
+          address: "[::]:9010"
     keys:
         - id: user-0
           cipher: chacha20-ietf-poly1305
