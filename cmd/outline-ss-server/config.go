--- conflicted
+++ resolved
@@ -22,21 +22,16 @@
 )
 
 type ServiceConfig struct {
-<<<<<<< HEAD
 	Listeners []ListenerConfig `yaml:"listeners"`
 	Keys      []KeyConfig      `yaml:"keys"`
-=======
-	Listeners []ListenerConfig
-	Keys      []KeyConfig
-	Dialer    DialerConfig
->>>>>>> eef630a8
+	Dialer    DialerConfig     `yaml:"dialer"`
 }
 
 type ListenerType string
 
-<<<<<<< HEAD
 const (
-	listenerTypeTCP             ListenerType = "tcp"
+	listenerTypeTCP ListenerType = "tcp"
+
 	listenerTypeUDP             ListenerType = "udp"
 	listenerTypeWebsocketStream ListenerType = "websocket-stream"
 	listenerTypeWebsocketPacket ListenerType = "websocket-packet"
@@ -46,11 +41,6 @@
 	ID        string   `yaml:"id"`
 	Listeners []string `yaml:"listen"`
 }
-=======
-const listenerTypeTCP ListenerType = "tcp"
-
-const listenerTypeUDP ListenerType = "udp"
->>>>>>> eef630a8
 
 type ListenerConfig struct {
 	Type      ListenerType `yaml:"type"`
@@ -79,7 +69,7 @@
 }
 
 type Config struct {
-	Web WebConfig `yaml:"web"`
+	Web      WebConfig       `yaml:"web"`
 	Services []ServiceConfig `yaml:"services"`
 
 	// Deprecated: `keys` exists for backward compatibility. Prefer to configure
