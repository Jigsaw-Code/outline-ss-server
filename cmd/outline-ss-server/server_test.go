// Copyright 2020 Jigsaw Operations LLC
//
// Licensed under the Apache License, Version 2.0 (the "License");
// you may not use this file except in compliance with the License.
// You may obtain a copy of the License at
//
//     https://www.apache.org/licenses/LICENSE-2.0
//
// Unless required by applicable law or agreed to in writing, software
// distributed under the License is distributed on an "AS IS" BASIS,
// WITHOUT WARRANTIES OR CONDITIONS OF ANY KIND, either express or implied.
// See the License for the specific language governing permissions and
// limitations under the License.

package main

import (
	"testing"
	"time"

	"github.com/Jigsaw-Code/outline-ss-server/prometheus"
)

<<<<<<< HEAD
func TestRunSSServer(t *testing.T) {
=======
func TestRunOutlineServer(t *testing.T) {
>>>>>>> 9d126f9b
	serverMetrics := newPrometheusServerMetrics()
	serviceMetrics, err := prometheus.NewServiceMetrics(nil)
	if err != nil {
		t.Fatalf("Failed to create Prometheus service metrics: %v", err)
	}
<<<<<<< HEAD
	server, err := RunSSServer("config_example.yml", 30*time.Second, serverMetrics, serviceMetrics, 10000)
=======
	server, err := RunOutlineServer("config_example.yml", 30*time.Second, serverMetrics, serviceMetrics, 10000)
>>>>>>> 9d126f9b
	if err != nil {
		t.Fatalf("RunOutlineServer() error = %v", err)
	}
	if err := server.Stop(); err != nil {
		t.Errorf("Error while stopping server: %v", err)
	}
}<|MERGE_RESOLUTION|>--- conflicted
+++ resolved
@@ -21,21 +21,13 @@
 	"github.com/Jigsaw-Code/outline-ss-server/prometheus"
 )
 
-<<<<<<< HEAD
-func TestRunSSServer(t *testing.T) {
-=======
 func TestRunOutlineServer(t *testing.T) {
->>>>>>> 9d126f9b
 	serverMetrics := newPrometheusServerMetrics()
 	serviceMetrics, err := prometheus.NewServiceMetrics(nil)
 	if err != nil {
 		t.Fatalf("Failed to create Prometheus service metrics: %v", err)
 	}
-<<<<<<< HEAD
-	server, err := RunSSServer("config_example.yml", 30*time.Second, serverMetrics, serviceMetrics, 10000)
-=======
 	server, err := RunOutlineServer("config_example.yml", 30*time.Second, serverMetrics, serviceMetrics, 10000)
->>>>>>> 9d126f9b
 	if err != nil {
 		t.Fatalf("RunOutlineServer() error = %v", err)
 	}
