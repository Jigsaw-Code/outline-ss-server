--- conflicted
+++ resolved
@@ -31,7 +31,6 @@
 // `now` is stubbable for testing.
 var now = time.Now
 
-<<<<<<< HEAD
 func NewTimeToCipherVec(proto string) (prometheus.ObserverVec, error) {
 	vec := prometheus.NewHistogramVec(
 		prometheus.HistogramOpts{
@@ -86,138 +85,6 @@
 	addIfNonZero(clientProxyBytes, c.dataBytesPerLocation, "c>p", clientInfo.CountryCode.String(), asnLabel(clientInfo.ASN))
 	addIfNonZero(proxyTargetBytes, c.dataBytesPerKey, "p>t", accessKey)
 	addIfNonZero(proxyTargetBytes, c.dataBytesPerLocation, "p>t", clientInfo.CountryCode.String(), asnLabel(clientInfo.ASN))
-=======
-type tcpCollector struct {
-	// NOTE: New metrics need to be added to `newTCPCollector()`, `Describe()` and
-	// `Collect()`.
-	probes               *prometheus.HistogramVec
-	openConnections      *prometheus.CounterVec
-	closedConnections    *prometheus.CounterVec
-	connectionDurationMs *prometheus.HistogramVec
-}
-
-var _ prometheus.Collector = (*tcpCollector)(nil)
-
-func newTCPCollector() *tcpCollector {
-	namespace := "tcp"
-	return &tcpCollector{
-		probes: prometheus.NewHistogramVec(prometheus.HistogramOpts{
-			Namespace: namespace,
-			Name:      "probes",
-			Buckets:   []float64{0, 49, 50, 51, 73, 91},
-			Help:      "Histogram of number of bytes from client to proxy, for detecting possible probes",
-		}, []string{"port", "status", "error"}),
-		openConnections: prometheus.NewCounterVec(prometheus.CounterOpts{
-			Namespace: namespace,
-			Name:      "connections_opened",
-			Help:      "Count of open TCP connections",
-		}, []string{"location", "asn"}),
-		closedConnections: prometheus.NewCounterVec(prometheus.CounterOpts{
-			Namespace: namespace,
-			Name:      "connections_closed",
-			Help:      "Count of closed TCP connections",
-		}, []string{"location", "asn", "status", "access_key"}),
-		connectionDurationMs: prometheus.NewHistogramVec(
-			prometheus.HistogramOpts{
-				Namespace: namespace,
-				Name:      "connection_duration_ms",
-				Help:      "TCP connection duration distributions.",
-				Buckets: []float64{
-					100,
-					float64(time.Second.Milliseconds()),
-					float64(time.Minute.Milliseconds()),
-					float64(time.Hour.Milliseconds()),
-					float64(24 * time.Hour.Milliseconds()),     // Day
-					float64(7 * 24 * time.Hour.Milliseconds()), // Week
-				},
-			}, []string{"status"}),
-	}
-}
-
-func (c *tcpCollector) Describe(ch chan<- *prometheus.Desc) {
-	c.probes.Describe(ch)
-	c.openConnections.Describe(ch)
-	c.closedConnections.Describe(ch)
-	c.connectionDurationMs.Describe(ch)
-}
-
-func (c *tcpCollector) Collect(ch chan<- prometheus.Metric) {
-	c.probes.Collect(ch)
-	c.openConnections.Collect(ch)
-	c.closedConnections.Collect(ch)
-	c.connectionDurationMs.Collect(ch)
-}
-
-func (c *tcpCollector) openConnection(clientInfo ipinfo.IPInfo) {
-	c.openConnections.WithLabelValues(clientInfo.CountryCode.String(), asnLabel(clientInfo.ASN)).Inc()
-}
-
-func (c *tcpCollector) closeConnection(clientInfo ipinfo.IPInfo, status, accessKey string, duration time.Duration) {
-	c.closedConnections.WithLabelValues(clientInfo.CountryCode.String(), asnLabel(clientInfo.ASN), status, accessKey).Inc()
-	c.connectionDurationMs.WithLabelValues(status).Observe(duration.Seconds() * 1000)
-}
-
-func (c *tcpCollector) addProbe(listenerId, status, drainResult string, clientProxyBytes int64) {
-	c.probes.WithLabelValues(listenerId, status, drainResult).Observe(float64(clientProxyBytes))
-}
-
-type udpCollector struct {
-	// NOTE: New metrics need to be added to `newUDPCollector()`, `Describe()`
-	// and `Collect()`.
-	packetsFromClientPerLocation *prometheus.CounterVec
-	addedNatEntries              prometheus.Counter
-	removedNatEntries            prometheus.Counter
-}
-
-var _ prometheus.Collector = (*udpCollector)(nil)
-
-func newUDPCollector() *udpCollector {
-	namespace := "udp"
-	return &udpCollector{
-		packetsFromClientPerLocation: prometheus.NewCounterVec(
-			prometheus.CounterOpts{
-				Namespace: namespace,
-				Name:      "packets_from_client_per_location",
-				Help:      "Packets received from the client, per location and status",
-			}, []string{"location", "asn", "status"}),
-		addedNatEntries: prometheus.NewCounter(
-			prometheus.CounterOpts{
-				Namespace: namespace,
-				Name:      "nat_entries_added",
-				Help:      "Entries added to the UDP NAT table",
-			}),
-		removedNatEntries: prometheus.NewCounter(
-			prometheus.CounterOpts{
-				Namespace: namespace,
-				Name:      "nat_entries_removed",
-				Help:      "Entries removed from the UDP NAT table",
-			}),
-	}
-}
-
-func (c *udpCollector) Describe(ch chan<- *prometheus.Desc) {
-	c.packetsFromClientPerLocation.Describe(ch)
-	c.addedNatEntries.Describe(ch)
-	c.removedNatEntries.Describe(ch)
-}
-
-func (c *udpCollector) Collect(ch chan<- prometheus.Metric) {
-	c.packetsFromClientPerLocation.Collect(ch)
-	c.addedNatEntries.Collect(ch)
-	c.removedNatEntries.Collect(ch)
-}
-
-func (c *udpCollector) addPacketFromClient(clientInfo ipinfo.IPInfo, status string) {
-	c.packetsFromClientPerLocation.WithLabelValues(clientInfo.CountryCode.String(), asnLabel(clientInfo.ASN), status).Inc()
-}
-
-func (c *udpCollector) addNatEntry() {
-	c.addedNatEntries.Inc()
-}
-
-func (c *udpCollector) removeNatEntry() {
-	c.removedNatEntries.Inc()
->>>>>>> ce562d1f
 }
 
 func (c *proxyCollector) addTargetClient(targetProxyBytes, proxyClientBytes int64, accessKey string, clientInfo ipinfo.IPInfo) {
@@ -519,29 +386,16 @@
 	mu            sync.Mutex // Protects the activeClients map.
 	activeClients map[IPKey]*activeClient
 
-<<<<<<< HEAD
-	// NOTE: New metrics need to be added to `newTunnelTimeCollector()`, `Describe()` and `Collect()`.
-=======
-	// NOTE: New metrics need to be added to `newTunnelTimeCollector()`,
-	// `Describe()` and `Collect()`.
->>>>>>> ce562d1f
+	// NOTE: New metrics need to be added to `newTunnelTimeMetrics()`, `Describe()` and `Collect()`.
 	tunnelTimePerKey      *prometheus.CounterVec
 	tunnelTimePerLocation *prometheus.CounterVec
 }
 
-<<<<<<< HEAD
 var _ prometheus.Collector = (*tunnelTimeMetrics)(nil)
 
-func newTunnelTimeCollector(ip2info ipinfo.IPInfoMap) *tunnelTimeMetrics {
+func newTunnelTimeMetrics(ip2info ipinfo.IPInfoMap) *tunnelTimeMetrics {
 	namespace := "tunnel_time"
 	return &tunnelTimeMetrics{
-=======
-var _ prometheus.Collector = (*tunnelTimeCollector)(nil)
-
-func newTunnelTimeCollector(ip2info ipinfo.IPInfoMap) *tunnelTimeCollector {
-	namespace := "tunnel_time"
-	return &tunnelTimeCollector{
->>>>>>> ce562d1f
 		ip2info:       ip2info,
 		activeClients: make(map[IPKey]*activeClient),
 
@@ -558,11 +412,7 @@
 	}
 }
 
-<<<<<<< HEAD
 func (c *tunnelTimeMetrics) Describe(ch chan<- *prometheus.Desc) {
-=======
-func (c *tunnelTimeCollector) Describe(ch chan<- *prometheus.Desc) {
->>>>>>> ce562d1f
 	c.tunnelTimePerKey.Describe(ch)
 	c.tunnelTimePerLocation.Describe(ch)
 }
@@ -618,7 +468,6 @@
 }
 
 type outlineMetricsCollector struct {
-<<<<<<< HEAD
 	ip2info ipinfo.IPInfoMap
 
 	tcpServiceMetrics *tcpServiceMetrics
@@ -629,35 +478,14 @@
 	buildInfo  *prometheus.GaugeVec
 	accessKeys prometheus.Gauge
 	ports      prometheus.Gauge
-=======
-	ipinfo.IPInfoMap
-
-	tcpCollector        *tcpCollector
-	udpCollector        *udpCollector
-	tunnelTimeCollector *tunnelTimeCollector
-
-	// NOTE: New metrics need to be added to `newPrometheusOutlineMetrics()` and
-	// `collectors()`.
-	buildInfo            *prometheus.GaugeVec
-	accessKeys           prometheus.Gauge
-	ports                prometheus.Gauge
-	dataBytes            *prometheus.CounterVec
-	dataBytesPerLocation *prometheus.CounterVec
-	timeToCipherMs       *prometheus.HistogramVec
->>>>>>> ce562d1f
 	// TODO: Add time to first byte.
 }
 
 var _ prometheus.Collector = (*outlineMetricsCollector)(nil)
-<<<<<<< HEAD
-=======
-var _ service.TCPMetrics = (*outlineMetricsCollector)(nil)
->>>>>>> ce562d1f
 var _ service.UDPMetrics = (*outlineMetricsCollector)(nil)
 
 // newPrometheusOutlineMetrics constructs a Prometheus metrics collector that uses
 // `ip2info` to convert IP addresses to countries. `ip2info` may be nil.
-<<<<<<< HEAD
 func newPrometheusOutlineMetrics(ip2info ipinfo.IPInfoMap) (*outlineMetricsCollector, error) {
 	tcpServiceMetrics, err := newTCPCollector()
 	if err != nil {
@@ -667,7 +495,7 @@
 	if err != nil {
 		return nil, err
 	}
-	tunnelTimeMetrics := newTunnelTimeCollector(ip2info)
+	tunnelTimeMetrics := newTunnelTimeMetrics(ip2info)
 
 	return &outlineMetricsCollector{
 		ip2info: ip2info,
@@ -675,19 +503,6 @@
 		tcpServiceMetrics: tcpServiceMetrics,
 		udpServiceMetrics: udpServiceMetrics,
 		tunnelTimeMetrics: tunnelTimeMetrics,
-=======
-func newPrometheusOutlineMetrics(ip2info ipinfo.IPInfoMap) *outlineMetricsCollector {
-	tcpCollector := newTCPCollector()
-	udpCollector := newUDPCollector()
-	tunnelTimeCollector := newTunnelTimeCollector(ip2info)
-
-	return &outlineMetricsCollector{
-		IPInfoMap: ip2info,
-
-		tcpCollector:        tcpCollector,
-		udpCollector:        udpCollector,
-		tunnelTimeCollector: tunnelTimeCollector,
->>>>>>> ce562d1f
 
 		buildInfo: prometheus.NewGaugeVec(prometheus.GaugeOpts{
 			Name: "build_info",
@@ -701,7 +516,6 @@
 			Name: "ports",
 			Help: "Count of open Shadowsocks ports",
 		}),
-<<<<<<< HEAD
 	}, nil
 }
 
@@ -735,54 +549,6 @@
 	return ipInfo
 }
 
-=======
-		dataBytes: prometheus.NewCounterVec(
-			prometheus.CounterOpts{
-				Name: "data_bytes",
-				Help: "Bytes transferred by the proxy, per access key",
-			}, []string{"dir", "proto", "access_key"}),
-		dataBytesPerLocation: prometheus.NewCounterVec(
-			prometheus.CounterOpts{
-				Name: "data_bytes_per_location",
-				Help: "Bytes transferred by the proxy, per location",
-			}, []string{"dir", "proto", "location", "asn"}),
-		timeToCipherMs: prometheus.NewHistogramVec(
-			prometheus.HistogramOpts{
-				Name:    "time_to_cipher_ms",
-				Help:    "Time needed to find the cipher",
-				Buckets: []float64{0.1, 1, 10, 100, 1000},
-			}, []string{"proto", "found_key"}),
-	}
-}
-
-func (m *outlineMetricsCollector) collectors() []prometheus.Collector {
-	return []prometheus.Collector{
-		m.tcpCollector,
-		m.udpCollector,
-		m.tunnelTimeCollector,
-
-		m.buildInfo,
-		m.accessKeys,
-		m.ports,
-		m.dataBytes,
-		m.dataBytesPerLocation,
-		m.timeToCipherMs,
-	}
-}
-
-func (m *outlineMetricsCollector) Describe(ch chan<- *prometheus.Desc) {
-	for _, collector := range m.collectors() {
-		collector.Describe(ch)
-	}
-}
-
-func (m *outlineMetricsCollector) Collect(ch chan<- prometheus.Metric) {
-	for _, collector := range m.collectors() {
-		collector.Collect(ch)
-	}
-}
-
->>>>>>> ce562d1f
 func (m *outlineMetricsCollector) SetBuildInfo(version string) {
 	m.buildInfo.WithLabelValues(version).Set(1)
 }
@@ -792,7 +558,6 @@
 	m.ports.Set(float64(ports))
 }
 
-<<<<<<< HEAD
 func (m *outlineMetricsCollector) AddOpenTCPConnection(clientConn net.Conn) *tcpConnMetrics {
 	clientAddr := clientConn.RemoteAddr()
 	clientInfo := m.getIPInfoFromAddr(clientAddr)
@@ -802,17 +567,6 @@
 func (m *outlineMetricsCollector) AddUDPNatEntry(clientAddr net.Addr, accessKey string) service.UDPConnMetrics {
 	clientInfo := m.getIPInfoFromAddr(clientAddr)
 	return newUDPConnMetrics(m.udpServiceMetrics, m.tunnelTimeMetrics, accessKey, clientAddr, clientInfo)
-=======
-func (m *outlineMetricsCollector) AddOpenTCPConnection(clientInfo ipinfo.IPInfo) {
-	m.tcpCollector.openConnection(clientInfo)
-}
-
-func (m *outlineMetricsCollector) AddAuthenticatedTCPConnection(clientAddr net.Addr, accessKey string) {
-	ipKey, err := toIPKey(clientAddr, accessKey)
-	if err == nil {
-		m.tunnelTimeCollector.startConnection(*ipKey)
-	}
->>>>>>> ce562d1f
 }
 
 // addIfNonZero helps avoid the creation of series that are always zero.
@@ -829,7 +583,6 @@
 	return fmt.Sprint(asn)
 }
 
-<<<<<<< HEAD
 // Converts a [net.Addr] to an [IPKey].
 func toIPKey(addr net.Addr, accessKey string) (*IPKey, error) {
 	hostname, _, err := net.SplitHostPort(addr.String())
@@ -839,74 +592,6 @@
 	ip, err := netip.ParseAddr(hostname)
 	if err != nil {
 		return nil, fmt.Errorf("failed to create IPKey: %w", err)
-=======
-func (m *outlineMetricsCollector) AddClosedTCPConnection(clientInfo ipinfo.IPInfo, clientAddr net.Addr, accessKey, status string, data metrics.ProxyMetrics, duration time.Duration) {
-	m.tcpCollector.closeConnection(clientInfo, status, accessKey, duration)
-	addIfNonZero(data.ClientProxy, m.dataBytes, "c>p", "tcp", accessKey)
-	addIfNonZero(data.ClientProxy, m.dataBytesPerLocation, "c>p", "tcp", clientInfo.CountryCode.String(), asnLabel(clientInfo.ASN))
-	addIfNonZero(data.ProxyTarget, m.dataBytes, "p>t", "tcp", accessKey)
-	addIfNonZero(data.ProxyTarget, m.dataBytesPerLocation, "p>t", "tcp", clientInfo.CountryCode.String(), asnLabel(clientInfo.ASN))
-	addIfNonZero(data.TargetProxy, m.dataBytes, "p<t", "tcp", accessKey)
-	addIfNonZero(data.TargetProxy, m.dataBytesPerLocation, "p<t", "tcp", clientInfo.CountryCode.String(), asnLabel(clientInfo.ASN))
-	addIfNonZero(data.ProxyClient, m.dataBytes, "c<p", "tcp", accessKey)
-	addIfNonZero(data.ProxyClient, m.dataBytesPerLocation, "c<p", "tcp", clientInfo.CountryCode.String(), asnLabel(clientInfo.ASN))
-
-	ipKey, err := toIPKey(clientAddr, accessKey)
-	if err == nil {
-		m.tunnelTimeCollector.stopConnection(*ipKey)
-	}
-}
-
-func (m *outlineMetricsCollector) AddUDPPacketFromClient(clientInfo ipinfo.IPInfo, accessKey, status string, clientProxyBytes, proxyTargetBytes int) {
-	m.udpCollector.addPacketFromClient(clientInfo, status)
-	addIfNonZero(int64(clientProxyBytes), m.dataBytes, "c>p", "udp", accessKey)
-	addIfNonZero(int64(clientProxyBytes), m.dataBytesPerLocation, "c>p", "udp", clientInfo.CountryCode.String(), asnLabel(clientInfo.ASN))
-	addIfNonZero(int64(proxyTargetBytes), m.dataBytes, "p>t", "udp", accessKey)
-	addIfNonZero(int64(proxyTargetBytes), m.dataBytesPerLocation, "p>t", "udp", clientInfo.CountryCode.String(), asnLabel(clientInfo.ASN))
-}
-
-func (m *outlineMetricsCollector) AddUDPPacketFromTarget(clientInfo ipinfo.IPInfo, accessKey, status string, targetProxyBytes, proxyClientBytes int) {
-	addIfNonZero(int64(targetProxyBytes), m.dataBytes, "p<t", "udp", accessKey)
-	addIfNonZero(int64(targetProxyBytes), m.dataBytesPerLocation, "p<t", "udp", clientInfo.CountryCode.String(), asnLabel(clientInfo.ASN))
-	addIfNonZero(int64(proxyClientBytes), m.dataBytes, "c<p", "udp", accessKey)
-	addIfNonZero(int64(proxyClientBytes), m.dataBytesPerLocation, "c<p", "udp", clientInfo.CountryCode.String(), asnLabel(clientInfo.ASN))
-}
-
-func (m *outlineMetricsCollector) AddUDPNatEntry(clientAddr net.Addr, accessKey string) {
-	m.udpCollector.addNatEntry()
-
-	ipKey, err := toIPKey(clientAddr, accessKey)
-	if err == nil {
-		m.tunnelTimeCollector.startConnection(*ipKey)
-	}
-}
-
-func (m *outlineMetricsCollector) RemoveUDPNatEntry(clientAddr net.Addr, accessKey string) {
-	m.udpCollector.removeNatEntry()
-
-	ipKey, err := toIPKey(clientAddr, accessKey)
-	if err == nil {
-		m.tunnelTimeCollector.stopConnection(*ipKey)
-	}
-}
-
-func (m *outlineMetricsCollector) AddTCPProbe(status, drainResult, listenerId string, clientProxyBytes int64) {
-	m.tcpCollector.addProbe(listenerId, status, drainResult, clientProxyBytes)
-}
-
-func (m *outlineMetricsCollector) AddTCPCipherSearch(accessKeyFound bool, timeToCipher time.Duration) {
-	foundStr := "false"
-	if accessKeyFound {
-		foundStr = "true"
-	}
-	m.timeToCipherMs.WithLabelValues("tcp", foundStr).Observe(timeToCipher.Seconds() * 1000)
-}
-
-func (m *outlineMetricsCollector) AddUDPCipherSearch(accessKeyFound bool, timeToCipher time.Duration) {
-	foundStr := "false"
-	if accessKeyFound {
-		foundStr = "true"
->>>>>>> ce562d1f
 	}
 	return &IPKey{ip, accessKey}, nil
 }