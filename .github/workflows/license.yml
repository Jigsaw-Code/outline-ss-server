# Copyright 2024 The Outline Authors
#
# Licensed under the Apache License, Version 2.0 (the "License");
# you may not use this file except in compliance with the License.
# You may obtain a copy of the License at
#
#     http://www.apache.org/licenses/LICENSE-2.0
#
# Unless required by applicable law or agreed to in writing, software
# distributed under the License is distributed on an "AS IS" BASIS,
# WITHOUT WARRANTIES OR CONDITIONS OF ANY KIND, either express or implied.
# See the License for the specific language governing permissions and
# limitations under the License.

name: License checks

concurrency:
  group: ${{ github.head_ref || github.ref }}
  cancel-in-progress: true

on:
  pull_request:
    types:
      - opened
      - synchronize
  push:
    branches:
      - master

jobs:
  license-check:
    runs-on: ubuntu-latest
    env:
      GOFLAGS: -tags=nomysql
    steps:
    - name: Check out code into the Go module directory
      uses: actions/checkout@v3

    - name: Set up Go
      uses: actions/setup-go@v4
      with:
        go-version-file: '${{ github.workspace }}/go.mod'

    - name: Check license headers
      run: go run github.com/google/addlicense -check -l apache -c 'The Outline Authors' -ignore "third_party/**" -v .

    - name: Check licenses
      # We allow only "notice" type of licenses.
<<<<<<< HEAD
      # Note that we ignore our own repo because `go-licenses` ignores the root
      # license for submodules and we have a submodule.
      run: |
        go run github.com/google/go-licenses check \
          --allowed_licenses=Apache-2.0,Apache-3,BSD-2-Clause,BSD-3-Clause,BSD-4-Clause,CC0-1.0,ISC,MIT \
          --ignore github.com/Jigsaw-Code/outline-ss-server \
          ./...
=======
      run: go run github.com/google/go-licenses check --ignore=golang.org/x --allowed_licenses=Apache-2.0,Apache-3,BSD-2-Clause,BSD-3-Clause,BSD-4-Clause,CC0-1.0,ISC,MIT ./...
>>>>>>> 0387dfb0
<|MERGE_RESOLUTION|>--- conflicted
+++ resolved
@@ -46,14 +46,10 @@
 
     - name: Check licenses
       # We allow only "notice" type of licenses.
-<<<<<<< HEAD
       # Note that we ignore our own repo because `go-licenses` ignores the root
       # license for submodules and we have a submodule.
       run: |
         go run github.com/google/go-licenses check \
-          --allowed_licenses=Apache-2.0,Apache-3,BSD-2-Clause,BSD-3-Clause,BSD-4-Clause,CC0-1.0,ISC,MIT \
+          --allowed_licenses=Apache-2.0,Apache-3,BSD-2-Clause,BSD-2-Clause,BSD-3-Clause,BSD-4-Clause,CC0-1.0,ISC,MIT \
           --ignore github.com/Jigsaw-Code/outline-ss-server \
-          ./...
-=======
-      run: go run github.com/google/go-licenses check --ignore=golang.org/x --allowed_licenses=Apache-2.0,Apache-3,BSD-2-Clause,BSD-3-Clause,BSD-4-Clause,CC0-1.0,ISC,MIT ./...
->>>>>>> 0387dfb0
+          ./...